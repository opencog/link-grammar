--- conflicted
+++ resolved
@@ -4531,11 +4531,10 @@
 !spell=0
 % --------------------------------------------------------------------
 
-<<<<<<< HEAD
 % The initial "T" used to match EMOTICON before the introduction
 % of negative regex'es. Now !/^"/ blocks that.
 *"T" This is a test
-=======
+
 % Sentences that caused a mess in the wordgraph flattening code:
 
 % Issue #146: The mess depends on both "To" and "To matching EMOTICON.
@@ -4548,7 +4547,6 @@
 % longer due to ( [ and <,and there is an additional alternative level
 % when vc-do> gets broken to vc-do and > .
 *([<vc-do>
->>>>>>> e6fd68fb
 
 % The very long sentences that take forever to  parse are now in the
 % file 4.0.fix-long.batch
