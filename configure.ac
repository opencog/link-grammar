--- conflicted
+++ resolved
@@ -55,10 +55,7 @@
 
 # When maintainer-mode is enabled, downstream users sometimes trip
 # trip over automake issues. See bug #649.
-<<<<<<< HEAD
-=======
 # AM_MAINTAINER_MODE([disable])
->>>>>>> 774d1d6c
 AM_MAINTAINER_MODE([enable])
 
 AC_CONFIG_MACRO_DIR([m4])
