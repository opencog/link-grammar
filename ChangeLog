--- conflicted
+++ resolved
@@ -18,11 +18,7 @@
  * Fix a memory leak in language bindings (issue #138).
  * Remove bogus post-processor API function.
  * Fix broken domain letter printing.
-<<<<<<< HEAD
- * Fix punctuation bug in the any/amy languages.
-=======
  * New regex-file feature - negative regex'es.
->>>>>>> 00d4558c
 
 Version 5.2.5: (1 February 2015)
  * Fix contracted "is" verb.
