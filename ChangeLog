--- conflicted
+++ resolved
@@ -1,10 +1,6 @@
 Version 5.3.3: (XXX 2016)
-<<<<<<< HEAD
- * Preliminary quotation support.
+ * Improve support for quotated phrases.
  * Fixes for certain opinion-expressing sentences.
-=======
- * Improve support for quotated phrases.
->>>>>>> d61feea3
 
 Version 5.3.2: (4 December 2015)
  * Performance improvements, esp. for long sentences.
