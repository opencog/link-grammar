Version 5.5.2 (XXX 2018)
 * Improve Windows support.
 * Fix dict cost reading under user locales with comma decimal separator.
 * Support using the pcre2 regex package (configured by default if available).
 * Add "-with-regexlib=pcre2|tre|regex|c" to "configure".
 * Fix and document building on FreeBSD.
 * Major documentation update for building with Cygwin.
 * Revise the manpage.
<<<<<<< HEAD
=======
 * Remove the experimental Viterbi code.
>>>>>>> 4aa0e9fe

Version 5.5.1 (27 July 2018)
 * Fix broken Java bindings build.
 * English dict: Fix clause openers with questions.
 * English dict: Various misc fixes.
 * English dict: Various paraphrasing verbs
 * Bring the SQL-backed dict to production state.
 * Convert MSVC build to MSVC15 (Visual Studio 2017).
 * Restore the repeatability of the produced linkages.

Version 5.5.0 (29 April 2018)
 * Fix accidental API breakage that impacts OpenCog.
 * Fix memory leak when parsing with null links.
 * Python bindings: Add an optional parse-option argument to parse().
 * Add an extended version API and use it in "link-parser --version".
 * Fix spurious errors if the last dict line is a comment.
 * Fix garbage report if EOF encountered in a quoted dict word.
 * Fix garbage report if whitespace encountered in a quoted dict word.
 * Add a per-command help in link-parser.
 * Add a command line completion in link-parser.
 * Enable build of word-graph printing support by default.
 * Add idiom lookup in link-parser's dict lookup command (!!idiom_here).
 * Improve handling of quoted words (e.g. single words in "scare quotes").
 * Fix random selection of linkages so that it's actually random.

Version 5.4.4 (11 March 2018)
 * Dictionary loading now thread safe.
 * Fix post-nominal modifiers used with pronouns.
 * Fix comparative openers.
 * Fix given-name single-letter abbreviations.
 * Fix conjoined questions and conjoined WH-statements.
 * Fix conditional sentences.
 * Fix misc comparatives.
 * Fix crash on invalid UTF-8 input.
 * Fix many predicative adjective uses.
 * Fix many paraphrasing-type constructions.
 * Minor cleanup of word-lists.
 * New dict definition LENGTH-LIMIT-n to limit connector link length to n.
 * Speed up parsing of Russian by factor of 2x.
 * Add assorted technical vocabulary (#680)
 * Fix conjoined infinitives.

Version 5.4.3 (4 January 2018)
 * Fix man page installation (actually broken from 5.3.0).
 * Add "thither" to the English dictionary.
 * Fix printing inf loop for very narrow screen widths.
 * Some Windows code clean up.
 * Remove trailing blanks from the linkage diagram.
 * Fix square area and cubic volume measurements (English dict).
 * Fix assorted exclamations and responses (English dict).
 * Fix displaying random linkages on Windows.
 * Fix unit tokenization to remove ambiguity.
 * Fix utf8-related bug on Windows that could affect printing.
 * Add missing affix file, needed for the 'any' language.

Version 5.4.2 (19 October 2017)
 * Fix man page build (broken in 5.4.1)

Version 5.4.1 (18 October 2017)
 * Fix man page installation (broken in 5.3.8).
 * Add affix-class MPUNC for splitting at intra-word punctuation.
 * Fix crash when there is no PP info.
 * Fix a stack buffer overflow.
 * Eliminate hard-wired linkage diagram size limitations.
 * Fix an unintended clipping of the linkage-limit option to 250000.

Version 5.4.0 (26 July 2017)
 * Fix for missing locale info in Windows XP.
 * Empty out the post-processing tables for the any, ady, amy languages
 * Remove left_print_string() from the API.
 * Recover pp_lexer.l from ancient version 2.2!
 * Fix unusual crash in post-processing for the "any" language.
 * Remove three deprecated post-processing functions from API.
 * Major reorganization of code base into more modular directories.
 * Revive the sqlite3 dictionary into operational form.
 * Add double-quotes to splittable punctuation for the "any" language.
 * Add API functions to get linkage word positions in the sentence.
 * Fix printing of diagrams containing Chinese or other wide glyphs.
 * Fix `make distclean` when ant not installed.

Version 5.3.16 (15 April 2017)
 * Fix python3 unit tests.
 * Restore tty state after ctrl-C, ctrl-Z of the app.
 * Check for <stdatomic.h> before use (in Java bindings).
 * Fix handling of punctuation in the "any" language.

Version 5.3.15 (12 Feb 2017)
 * Fix Windows compilation; the new wcwidth files were omitted.
 * Fix "amy" language for 3-way random morphology splits.
 * Remove the "EMPTY_WORD" device; it is no longer needed.
 * Enable morphology display in the java bindings, by default.
 * Improve random sampling in the "ady" language.
 * Improve performance by 10% to 15% for all languages.
 * Fix broken multi-threading support in the Java bindings.
 * Fix the `make uninstall` targets.

Version 5.3.14 (19 Jan 2017)
 * Fix printing widths for Unicode-9 CJK ideographs and emoji's.
 * Fix broken randomization in the "any" language.
 * Add UTF-8 support to the random morpheme splitter (amy).
 * Create an "ady" language for two-part morphology splits.
 * Improved error notification facility (experimental).

Version 5.3.13 (19 Nov 2016)
 * Fix fatal errors w/ zlib-dev and python dependencies.

Version 5.3.12: (17 Nov 2016)
 * Fix bug in 'any' language (opencog/relex/issues/248).
 * Preliminary support for common typos in English.
 * Enable both python2 & python3 bindings by default.
 * Fix locale_t use for the newly introduced Cygwin 2.6.0.
 * Include in the distribution the missing make-check.py (for Windows).
 * Minisat configuration improvements + fix a problem on Gentoo.
 * When using the bundled minisat, link it statically, don't install it.

Version 5.3.11: (26 Sept 2016)
 * Re-enable postscript header printing!
 * Cleanup python API (in a non-backwards-compat fashion).
 * Fix certain adverbial uses of "only".
 * Fix some interjective openers to questions.
 * Fix serious error with subject-verb inversion to past participle.
 * Remove most calls to exit() from the library.
 * Update the SAT solver code to use MiniSAT 2.2.
 * Use the system minisat2 library if available, instead of the bundled one.

Version 5.3.10: (14 Sept 2016)
 * Implement `make installcheck`.
 * Pull #371: Simplification of API when handling disconnected words.
 * Fix SAT parser crashes.
 * Expand default list of Java JDK search paths.
 * Fix python bindings: after timeout, no further parsing is performed.
 * Fix various adverbial, conjunctive uses of "as", "so".
 * Extended list of exclamations.
 * Remove CC link, add VC link, for clauses to coordinating conjunctions.
 * Fixes for the verb "dare", "someone or other", etc.
 * Fix OSX build break, concerning undefined locale_t.
 * Pull #385: Fix ancient bug that made dictionary debugging difficult.

Version 5.3.9: (27 August 2016)
 * Pull req #354: Major changes to support Cygwin.
 * Pull req #356: SAT parser bug fix.
 * General python binding cleanup.
 * Fatal error: Unable to open default dictionary.

Version 5.3.8: (15 August 2016)
 * Disambiguate "Bob" the given name from "bob" the verb.
 * Pull req #300: Crash while parsing certain Russian sentences.
 * Pull req #301: MSVC compiler error, and warnings.
 * Pull req #304: Python failure when no parses are possible.
 * Pull req #309: Add MSVC14 support, remove MSVC9, MSVC12.
 * Pull req #317: Make Java build reproducible.
 * Remove (obsolete) binreloc support.
 * Enable both python2.7 and python3.4 bindings to be built.
 * Improved Cygwin and MinGW support (as well as improved MSVC support).
 * Dictionaries now specify the appropriate locale.

Version 5.3.7: (7 May 2016)
 * Fix another MacOS build break, regarding library exports.

Version 5.3.6: (30 April 2016)
 * Add missing `parses-quotes-en.txt` file that python tests need.
 * Fix build break related to lg_fgetc when libeditline is missing.

Version 5.3.5: (28 April 2016)
 * Modified (hacked) Kazakh dictionary.
 * MacOS bug fix: fgetc behaves oddly in OSX, see bug #293.

Version 5.3.4: (16 March 2016)
 * Fix broken handling of apostrophe (issue #281).
 * Revamp the README file; describe transitivity.
 * Revised Turkish dictionary from Tatiana Batura, et al.
 * Prototype Kazakh dictionary from Tatiana Batura, et al.
 * Parse priority tweaks for the OpenCog chatbot.
 * Fix Windows printing problem affecting some utf8 codepoints (issue #285).

Version 5.3.3: (23 December 2015)
 * Improve support for quoted phrases.
 * Fixes for assorted zero-infinitive speech acts.
 * Add 37 paraphrasing verbs.
 * Add Greek mythological names.
 * A few dozen more common computing terms added to dictionary.
 * Misc coordination and question fixes.
 * Misc abbreviations.
 * Vietnamese dictionaries!
 * Major overhaul of subject-verb inversion.
 * Performance improvements on long sentences. (pull #247)
 * Change default setting of 'islands_ok' back to false (bug #140).
 * Fix for build break on Mac OSX el_capitan w/clang (bug #255).
 * Disable perl bindings by default; use Lingua::LinkParser

Version 5.3.2: (4 December 2015)
 * Performance improvements, esp. for long sentences.
 * Use std=c11 (the 2011 C standard) by default.
 * Partial Irish English support.
 * A few dozen common computing terms added to dictionary.
 * Fix for build break on Mac OSX.

Version 5.3.1: (22 November 2015)
 * Fix build break with SAT solver.

Version 5.3.0: (22 November 2015)
 * Major redesign of the python bindings.
 * Major redesign of sentence tokenization (the "wordgraph" design)
 * Verb 'steal' is optionally transitive.
 * Fixes for misc MSVC warnings.
 * Hebrew dictionary expansion.
 * Enhanced diagram printing, giving more space for link names.
 * Minor work on phonetic agreement for 'a' vs. 'an'.
 * Add ability to histogram the costs of different parses.
 * Improve support for splitting sentences.
 * Change default setting of 'islands_ok' to true.
 * Improve performance on long sentences.
 * Fix rare crash due to memory corruption on long sentences.
 * Random morphology generation can be enabled at runtime.
 * Remove obsolete, unmaintained MacOSX build file.
 * Extensive updates to man page.
 * Fix crash on long sentences (issue #137).
 * Fix a memory leak in language bindings (issue #138).
 * Remove bogus post-processor API function.
 * Fix broken domain letter printing.
 * New regex-file feature - negative regex'es.
 * Correct the handling of moprhology stems with non-LL links.
 * Fix !!LEFT-WALL and !!RIGHT-WALL
 * SAT solver now linked statically.
 * Assorted SAT sovler cleanup and improvements.
 * Performance improvement in fast matcher: 15% faster on fixes.batch.

Version 5.2.5: (1 February 2015)
 * Fix contracted "is" verb.
 * Fix crash in batch mode (issue #63).
 * Fix Python bindings so that setting PYTHONPATH is not required.
 * Fix "... as I expected him to be."
 * Fix incorrect printing for some Russian linkages. (pull #75)
 * Fix warning from glibc version 2.20 (bug #77)

Version 5.2.4: (12 January 2015)
 * Fix usage of 'less'.
 * Fix MS Windows random number portability API.
 * Fix mis-handled dictionary subscript dot (issue #53).
 * Fix crash on dots used as fill (issue #57).
 * Fix memory leak (issue #54).

Version 5.2.3 (4 January 2015)
 * Fix broken check for editline UTF8 support.
 * Work around broken perl binding definition for clang.

Version 5.2.2 (3 January 2015)
 * Fix OSX build break.
 * MSVC12 project file fixes.
 * Check for UTF8 support in libedit ("undefined reference to el_wgets")
 * Enable the 'make check' target for the multi-threading unit test.
 * Misc verb fixes.

Version 5.2.1 (28 December 2014)
 * Prototype Indonesian dictionary from Hendy Irawan.
 * Fix crash on long sentences.

Version 5.2.0 (27 December 2014)
 * y'all, ain't, gonna, y'gotta: Beverly Hillbillies basilect.
 * Permanent removal of the fat-link code.
 * Remove deprecated constituent tree code.
 * Windows: add terminal screen resizing support.
 * Windows: a build fix.
 * reign, rule, run, leave, come: can take predicative adjective.
 * Rework costs for many verb-derived adjectives.
 * Handle (predicative) adjectival modifiers for assorted perfect verbs.
 * Fixes for various color names.
 * Fixes for various affirmative answers.
 * Add 100 missing verbs.
 * Add preliminary lxc-docker (docker.io) support.
 * Remove MSVC6 support.
 * Fix memleak introduced in version 5.1.0
 * Speedup of 1.7x to 4x (depending on text) from linkage processing redesign.
 * Fix multi-threading safety bug.
 * Fix link-and-domain printing alignment (to handle utf8 char widths).
 * Windows: fixes for MSVC12 support.
 * Fix memory consumption bug (EMPTY_WORD) introduced in version 4.7.10.
 * Get rid of xrealloc, which clashes with libbfd symbol xrealloc.
 * Add multi-threaded parsing unit test.

Version 5.1.3 (7 October 2014)
 * More fixes for build breaks on Apple OSX.
 * Minor fixes involving "to do"

Version 5.1.2 (4 October 2014)
 * Fix greeting: "How do you do?"
 * Fix indirect object in 'what' questions: 'To what do you owe your success?'
 * Fix assorted questions with verb "to be".
 * Compile fixes for Apple OSX version "Mavericks"

Version 5.1.1 (23 September 2014)
 * Minor post-processing cleanup.
 * English dict: Fix questions with "it".
 * swig: add missing API functions sentence_split, dictionary_get_lang
 * Swap order of post-processing and bad morphology rejection.
 * Fix handling of ellipsis when there's missing whitespace.
 * Java: API bugfix/change: costs should have been doubles not ints.
 * Fat-linkage code: fix it so it compiles again.
 * Sat-solver: re-enable it so that it runs.

Version 5.1.0 (29 August 2014)
 * Updated Russian dictionaries from Sergei Protasov.
 * Added morphology-based unknown-word handling for Russian, from Sergei.
 * Fix up fat-linkage code, which was recently broken...
 * API cleanup: many command-line options never belonged in the API.
 * New emoticon support was clobbering certain dictionary words.
 * Fix: "Go to spot X", "It happens at time T."
 * Add a dozen missing verbs.
 * Minor work on greetings.
 * Add mechanism for denoting fractional costs in the file-backed dict.
 * Fix: broken handling of gerunds (due to bad verb-wall connectors)
 * Major redesign of morpheme splitting mechanism (from AmirP)
 * Minor extensions to support numeric formulas, e.g. 1 + 1 = 2.
 * Remove fat linkage support from the SAT solver.
 * Enable build of SAT solver by default.
 * Fix multiple bugs with unit stripping.
 * Add bounds-checking to the C API.
 * Fix the old disjunct-printing implementation.
 * Add support for easy-to-use link direction indicator.
 * Add random morphology generator tool.
 * Partial support for phonetic use of "a" vs. "an" for English.
 * Rework how coordination between conjunctions works: "either... or ...", etc.
 * Major redesign of tokenization mechanism (from AmirP)

Version 5.0.8 (30 April 2014)
 * Fix handling of initial letters in ordered lists.
 * Fix another serious error in constituent printing, introduced in 4.8.0.
 * New emoticon support was clobbering certain number expressions.
 * Misc English dict fixes, more verb-wall connectors.

Version 5.0.7 (29 April 2014)
 * Compile fixes in SAT solver.
 * Add missing verb-wall connectors for is, hasn't, haven't, hadn't, etc.
 * Remove verb-wall connector for imperative verbs.
 * Fix serious error in constituent printing, introduced in 5.0.3
 * Fix old bug in command-line handling of options.
 * Fix parsing of various ordered lists, including some tables of contents.

Version 5.0.6 (18 April 2014)
 * Fix: JSON output format missing brace; from Matt Kruse.
 * Fix: Serious error in Russian morphology printing.

Version 5.0.5 (17 April 2014)
 * Fix packaging bug with the English dictionary.

Version 5.0.4 (16 April 2014)
 * Expanded unit tests for capitalization.
 * Fix who questions: "Who are they?", "Who are you?", etc.
 * Provide verb-wall linkage for many questions.
 * Add Biblical naming idioms: "Lud, son of Shem, ..."
 * Fix MacOSX build break.
 * Fix the 'make clean' target to not remove critical files.
 * Fix broken emoticon support in English dict.
 * Remove obsolete entity detection tokens from English dict.
 * Fix broken equation parsing.

Version 5.0.3 (13 April 2014)
 * Minor memory usage optimization
 * Fix unit test: suppress printing of empty word, and of morphology.
 * Fix: Swig and python were meant to be optional, not required!

Version 5.0.2 (10 April 2014)
 * Expanded unit tests
 * Fix another sqlite3-dev build break

Version 5.0.1 (9 April 2014)
 * Dictionary debugging print fixes from Amir P
 * Print summary of parse statistics when in batch mode (from AmirP)
 * Generalize the notion of prefix/suffix to arbitrary classes (Amir P)
 * Fixes for German adjectives.
 * Fix build break when sqlite3-dev not installed.
 * Fix regression in Russian morphology handling.

Version 5.0.0 (1 April 2014)
 * License upgrade to LGPLv2.1
 * Arabic dictionaries, from Jon Dehdari
 * Persian dictionaries, from Jon Dehdari
 * Support for Hebrew tokenization, from Amir P.
 * Fix wild-card matching for user-supplied word lookup.
 * Prototype Turkish dictionary from Can Bruce.
 * Re-arrange programming language bindings directory.
 * Adopt the orphaned/unsupported pylinkgrammar Python bindings.
 * Deprecate the obsolete CNode interface.
 * Provide low-level perl bindings.
 * Adopt the orphaned/unsupported OCaML bindings.
 * Support affirmative replies: "Who did it?" "John's evil twin."
 * Expanded Lithuanian dictionary.
 * Minor disjunct printing fixes.
 * Fix: "Mary is too XXX to talk to."
 * Prototype Hebrew dictionary from Amir P.
 * Change !suffixes flag to !morphology.
 * Introduce a bi-directional connector, for free-word-order languages.
 * Introduce a symmetric-AND operator, for free-word-order languages.
 * Add demo shell script for running the JSON parse server.
 * Bugfix: Java server failing when input sentence has commas in it!
 * New !test and !debug commands for selective debugging support.
 * Print post-processing rejection message, when !bad is enabled.
 * Remove some deprecated functions for C API.
 * Remove all deprecated functions from Java API.
 * Initial support for an SQL-backed dynamic dictionary.

Version 4.8.6 (2 February 2014)
 * Fix minor OSX compiler warnings.
 * Check for presence of Java ant before assuming it is there.
 * Fix crash on certain sentences containing equals sign.
 * Fix parsing of lists (blah, blah and blah).
 * Fix build break for uClibc systems (Gentoo).
 * Allow ungrammatical usage of 'ages' instead of 'aged'.
 * Fix crash on certain sentences containing words with periods.

Version 4.8.5 (5 January 2014)
 * Update memory usage accounting; fix accounting bugs.
 * Fix Java garbage collection bug.
 * Fix numerous compiler warnings in the SAT-solver code.
 * Fix build-break involving multiple declaration of 'Boolean'.

Version 4.8.4 (30 December 2013)
 * Fix build break for Mac OSX.

Version 4.8.3 (30 December 2013)
 * Create new msvc12 build files, restore old msvc9 files.
 * Revert location of the Windows mbrtowc declaration.
 * Add verb-wall connector for present participles.
 * Fix build-time include file directory paths.
 * Provide the 'any' language to enumerate all possible linkages.
 * Fix recognition of U+00A0, c2 a0, NO-BREAK SPACE as whitespace.
 * Improve parse-time performance of exceptionally long sentences.
 * Fix crash on certain sentences containing equals sign.

Version 4.8.2 (25 November 2013)
 * More MSWindows UTF-8/multi-byte fixes (for Russian).
 * Add missing JSONUtils file.

Version 4.8.1 (21 November 2013)
 * Ongoing work on Viterbi.
 * Updated MSVC9 project files from Jand Hashemi (Lucky--)
 * Fix important bug in Java services: return top parses, not random ones.
 * Java: for the link-diagram string, do not limit to 80 char term width.
 * Windows: UTF-8 fixes so that Russian works in most MSWindows locales.

Version 4.8.0 (24 October 2013)
 * Fix "he answered yes"
 * Support bulleted, numbered lists.
 * New link types from Lian Ruiting, for identifying the head-verb.
 * Java: fix bug when totaling WordNet word-sense score.
 * Java: add info to README about using the JSON parse server.
 * Java: remove many deprecated functions.
 * C API: remove some deprecated functions.
 * Java: fix silent failure when library is not found.
 * Java: Add support for fetching the ASCII-art diagram string.
 * Java: Fix insane language selection initialization.
 * Fix: "The pig runs SLOWER than the cat."
 * Fix: conjoined superlatives: "... the longest and the farthest."
 * Fix: "inside" can be used with conjunction: "near or inside..."
 * Fix: conjoined question modifiers: "exactly when and precisely where..."
 * Fix: issue 59: crash/corruption when dictionary opened twice.
 * Fix: assorted exclamations!

Version 4.7.14 (20 June 2013)
 * Fix build break on MacOSX

Version 4.7.13 (17 June 2013)
 * Remove trailing carriage return in MSVC6 filenames.
 * Performance improvement: avoid excess system timer calls.
 * Unicode fixes for Windows.
 * Fix: "... a purseful of pesos"; other currency fixes.
 * MinGW, unicode fixes from Per Larsson

Version 4.7.12 (25 May 2013)
 * Large fixes to the Russian dictionaries.
 * Windows: Explicitly fail if cygwin version is too old.
 * Tweak the lt dict to work again with the modern parser.
 * Make the fat linkages code be compile-time configurable.
 * Disable fat linkages by default; mark as deprecated.
 * Fix SAT-solver build; recent changes had broken it.
 * Export read-dict.h as a public API.
 * Ongoing development of the Viterbi prototype.
 * Windows: some UTF8/widechar refactoring.
 * Java bindings: add method to set the language.
 * CMake: add version checking to the CMakefile
 * Fix: failed handling of capitalized first word for Russian.
 * Fix: stemming failures in many cases (for Russian dictionaries)
 * Add flag to suppress stem-suffix printing.
 * Windows: Fixes to MSVC6 build files.
 * Fix: hash-table bug affecting Russian dictionaries

Version 4.7.11 (23 March 2013)
 * Fix build bug introduced recently (build_disjuncts_for_dict_node)
 * MSVC6 build environment fixes.
 * Ongoing development of the Viterbi prototype.

Version 4.7.10 (9 March 2013)
 * New: Russian dictionaries from Sergey Protasov!
 * Improve prefix, suffix handling and stemming (needed for Russian)
 * Fix: add "gurgle.n" to dictionary.
 * Improve memory utilization (remove pointless malloc/free).
 * Fix: UTF8 multi-byte diagram printing.
 * Add UTF8 multi-byte editline support, when available.
 * Include Common Lisp bindings, from Peter Szolovits (circa 2009).
 * Ongoing work on pre-alpha Viterbi decoder.
 * Fix: Bug 55: aspell header file included even if disabled.
 * Updated MSVC6, MSVC9 project files.
 * New, improved search for java jni.h
 * Faster counting of disjuncts for the !! command.
 * The !! command now shows regex entries and stem+suffix splits.

Version 4.7.9 (3 November 2012)
 * Fix: Poor comma choices: "The man, that you saw..." (issue #36)
 * Fix: Add more java jni.h search paths.
 * Fix: Warning in java JSON interface.
 * Fix: weren't constructions: "If it weren't for Sally, ..."
 * Fix: Better support for ellipsis ...
 * Fix: strangely: "He is behaving very strangely"
 * Fix: assorted usages of yes, no, maybe
 * Fix: "being" in subordinate clauses: "The blade being dull, he ..."
 * Fix: Build failure for Mac OSX.
 * Fix: "... this time for real".
 * Fix: "... the impudence to laugh."
 * Fix: "we two", "us two"
 * Fix: very old parse bug, using "enough"
 * Fix: assorted profanity as synonyms to "else"
 * Fix: whoever, whomever
 * Fix: decade possessives: "It's a 60's hit"
 * Fix: "... chances that ... could be ..."
 * Fix: "Do you have it ready?"
 * Fix: "What John wants are those cats"
 * Fix: greetings
 * Fix: misc verbs: wave, ink, kiss, bake, corral, crown, decant, rope,
        slice, ink, butter, proclaim, make, give, bid, bade, think
 * Fix: titles can behave as indefinite nouns.
 * Fix: somewhere, near, nearby, halfway, about
 * Fix: police-interrogation style questions
 * Ongoing work on pre-alpha Viterbi decoder.

Version 4.7.8 (10 October 2012)
 * Ongoing work on pre-alpha Viterbi decoder.
 * Fix include file paths so that 'make install' doesn't cause recompile.
 * Fix build break due to bad include file paths in Makefiles.

Version 4.7.7 (6 October 2012)
 * Fix configure to not bomb if c++ is not found. (weird regex.h missing)
 * Fix configure to explicitly require c++ only if sat-solver enabled.
 * Dictionary: parse comma in "Monsters, Inc."
 * Update README about Viterbi algo.
 * Remove malloc-dbg.c from the MSVC6 project file.
 * Add missing source files to MSVC6 project file.
 * Use enums for constituent display style.
 * Move command-line parser to its own directory.
 * Portability fixes for Windows, from Bill Hayes.
 * Fix: "Show results from today"
 * Fix: conjoined imperatives.
 * Fix: qualified conditional clauses
 * Fix: conjoined irregular verbs: seem, appear, do, be, prove, have
 * Disable fat link code via conditional compile.
 * Fix: "a lot of", "a gaggle of" now treated as quantifying determiners
 * Fix: likewise: "gallons of", "grams of" volume measures as determiners
 * Update German dictionary so that it actually loads.
 * Fix: assorted "but not", "not very" constructions.
 * Pre-alpha implementation of Viterbi decoder started.
 * Fix: conjunctions of optionally ditransitive verbs.

Version 4.7.6 (26 April 2012)
 * fast-match.c: unroll recursive call into loop (thx Valery Kholodkov).
 * Fix accidental inclusion of internal header file from public header file.

Version 4.7.5 (16 April 2012)
 * Remove several duplicate given names.
 * Remove malloc-dbg.c from the MSVC9 project file.
 * Remove several dozen duplicated idioms.
 * New AM_SILENT_RULES for less noisy build!
 * Clean up misc minor compiler warnings.
 * Start using -O3 optimization for another 2% perf improvement.
 * Fix configure.in --enable/--disable flags (bug #53)
 * Some intransitive verbs are actually transitive in rare cases.
 * Use enum not int for the cost-model type.
 * Update the man page to reflect actual command usage.

Version 4.7.4 (13 February 2011)
 * Dramatic speed improvement for long sentences (hash table fix).
 * Fix: crash on certain sentences, when fat-link parsing enabled.
 * Fix: fatal error introduced in last version (combinatorial explosion).
 * Fix: mem leak introduced in last version (combinatorial explosion).
 * Assorted fixes to the Boolean SAT solver.

Version 4.7.3 (7 February 2011)
 * Fix: "level" as indefinite noun: "... at knee level".
 * Enable max disjunct cost as a controllable parser parameter.
 * Don't just give up on combinatorial explosion, show something!

Version 4.7.2 (6 January 2011)
 * Fix: crash on certain sentences, when fat-link parsing enabled.
 * Fix: 3 corrupted nouns in words.n.1
 * Fix: minimize cpu spin if constituent processing and-list overflows.

Version 4.7.1 (11 December 2010):
 * Fix: dictionary: Add "x" as synonym for "times".
 * Fix: compilation failure due to lack of termios support on Windows.
 * Fix: if not set, then force-set locale to UTF-8 in the java library.
 * Fix: Explicitly include <stddef.h> for Windows builds.
 * Fix: "John imagines himself lost".
 * Fix: predicative adjectives w/misc verbs: "You are driving me crazy"
 * Fix: "judge innocent", etc.
 * Fix: many, many conjoined present tense verbs.
 * Fix: conjoined verbs with negations.
 * Fix: "to" as post-nominal modifier: "the inability to laugh"

Version 4.7.0 (12 September 2010):
 * Fix: hunspell configuration on Fedora (bugtracker issue 47)
 * Fix: 'turn' with adjective: "She turned him green" from wingedtachikoma
 * Fix: comma-conjoined modifiers: "It tastes bitter, not sweet."
 * Fix: conjoined question words: "When and where is the party?"
 * Fix: recognize short, capitalized words (Los, La, etc.).
 * Treat colon as synonym for is: "The answer: yes."
 * Fix: begin with prepositions: "It all began in Chicago."
 * Fix: "What does it come to?" and related.
 * Fix: null infinitive: "I'd like to, I want to."
 * Fix: "Because I said so."
 * Fix: "sure" as preverbal adverb: "It sure is."
 * Fix: Gerunds with determiners: "a running of the bulls"
 * SJ link for conjoined nouns/noun phrases.
 * Sort linkages according to whether fat linkage was used.
 * Add flag to enable use of fat linkage during parsing.
   (Fat links now disabled by default).
 * Add male/female gender tags to misc nouns.
 * Fix: misc optionally transitive verbs: mix, paint, boot
 * Fix: word order: "look about fearfully", "look fearfully about", around
 * Fix: recognize simple fractions
 * Fix: "is" with uncountable nouns: "there is blood on your hands"
 * Fix: Roman numeral suffixes e.g. "Henry VIII"
 * Fix: regression in dates followed by punctuation. "In the 1950s, ..."
 * Fix: verbs drank, drunk are optionally transitive.
 * Fix: regression: "all the X", X can be plural or mass.
 * Fix: verbs paint, color may be ditranstive: "paint the car bright green"

Version 4.6.7 (16 April 2010)
 * Fix: configure handling of --enable-hunspell (bugtracker issue 46)
 * Fix: conjoined modifier phrases: "the black and white cat sleeps."
 * Fix: MSWindows+MingGW compilation issue.
 * Update msvc9 Microsoft Visual C 2008 project, from Boris Iordanov.

Version 4.6.6 (19 March 2010)
 * Minor fixes to handling of units.
 * Fix: MSWindows+Cygwin/MingGW compilation issues.
 * Use pkgconfig for editline (from Vincent Untz)
 * Fix: "I want it back."
 * Additional titular prefixes, suffixes: Maj. Ph.D.
 * Add code to detect dictionary version number.
 * Fix: MS VC missing strdup() function.
 * Add AutoIt3 bindings from JRowe

Version 4.6.5 (3 November 2009)
 * Fix: Superlatives without preceding determiners ("... likes you best")
 * Fix: Take more care in distinguishing mass and count nouns.
 * Fix: Old bug w/relative clauses: Rw+ is optional, not mandatory.
 * Provide tags identifying relative, superlative adjectives.
 * Remove BioLG NUMBER-AND-UNIT handling, its been superceded.
 * Fix handling of parenthetical phrases/clauses.
 * Fix: handling of capitalized first words ending in letter "s".
 * Fix: support "filler-it" SF link for "It was reasoned that..."
 * Fix: certain WH-word constructions: "I did not know why until recently"
 * Fix: go: "there goes the greatest guy ever"
 * Fix: opening coordinating conjunctions: "And you can also ..."
 * Configurable Hunspell spell-checker dictionary location.
 * Fix: Misc ordinal usage.
 * Add support for aspell spell-checker.

Version 4.6.4 (11 October 2009)
 * Restore nouns starting w/letters x-z, elided in version 4.5.9 ff.
 * Add support for single-word interjections/exclamations!
 * Fix: sometimes command line client fails to show all valid linkages.
 * Misc fixes: such_that, upon, acted.v
 * Fix: impersonal "be" linking to passive participle.
 * Fix: handling of capitalized first words.
 * Fix: duplication of certain parses involving transitive verbs.

Version 4.6.3 (4 October 2009)
 * Fix compilation bug on FreeBSD.
 * Fix: allow MX link to post-nominal ", to be ..., "
 * Fix: add idiom "time and again"
 * Fix: another BioLG regression in handling of possessives.
 * Fix: handling of period at end of number at end of sentence.
 * Fix: Capitalized words ending in s at start of sentence.
 * Use corpus-statistics-based ranking by default, if available.
 * Fix difficulties in build of corpus statistics module.

Version 4.6.2 (21 September 2009)
 * Fix: "come across as authoritative".
 * Improve Java location guessing in FreeBSD
 * Fix for assert triggered by long sentences.
 * Fix: long sequence of periods treated as unknown word.
 * Add informational print showing dictionary location on startup.
 * Remove duplicated {@MV+} in tend.v
 * Automatically resize the display size to fit the current window size.
 * Fix handling of punctuation at the end of a capitalized word.
 * Fix misc verbs acting as adjectival modifiers: e.g. "given", "allied"
 * Fix bug in BioLG code regarding the handling of possessives.
 * Fix a (rare) crash in sentences with many conjunctions.
 * Fix a crash involving long sequences of UTF8 punctuation marks.

Version 4.6.1 (31 August 2009)
 * Stop printing annoying warning when !vars are used.
 * Fix missing dict file units.2 problem
 * Fix compilation bug on FreeBSD.

Version 4.6.0 (29 August 2009)
 * Avoid used of bzero, add missing include directives (MacOSX problem)
 * Reclassify a number of "medical" prepositions as adverbs.
 * Add approx 100 adverbs & 300 adjectives.
 * Add approx 250 verbs.
 * Add approx 300 nouns.
 * Add misc units.
 * Add misc European connector words/patronymics.
 * Reclassify 100's of transitive verbs as optionally-transitive.
 * Add distinct tokenization step ("sentence_split") to public API.
   This last change forces the minor-version-number bump.

Version 4.5.10 (25 August 2009)
 * Be sure to link with -lm

Version 4.5.9 (25 August 2009)
 * Modify error messages to indicate that they are from link-grammar.
 * Add missing Java files that were forgotten last time around.
 * Add greeting to command-line client startup.
 * Print disjunct cost also, when requesting disjunct printing.
 * Add missing color names as mass nouns.
 * Fix: Reclassify musical instruments: "He plays piano"
 * Add experimental word-clustering system.
 * Add CMake build file
 * Fix: "It takes longer than that."
 * Fix: "He has done very well."
 * Fix: a dozen optionally transitive verbs (swim, kill, etc.)
 * Fix: "He's out running."
 * Fix: "suddenly" is a "manner adverb", not a clausal adverb.
 * Fix: Use Pg links to gerunds: "He feared hitting the wall."
 * Fix: assorted numerical-range bugs.
 * Fix: prep modifiers with distances: "It is a few miles out"
 * Fix: Spelled-out dates: "It started in nineteen twelve"
 * Fix: Misc date, time expression parsing e.g "Zero hour is here."
 * Fix: Misc words, "ordered list", "screened out"
 * Fix: Post-fixed numbers can act as determiners.
 * Fix: "We bought the last 50 ft. of cable."
 * Fix: opening directives to imperatives: "Finally, move it back."
 * Fix: Improved simple equation parsing support.
 * Fix: Add misc fixes from BioLG that were previously overlooked.
 * Fix: "favorite" can take determiner "a" ("a favorite place")
 * Fix: assorted clausal complements: "The emperor ordered it done."
 * Fix: ordinals: "First on our list is ..."
 * Fix: verb modifier "some of the time", "most places"
 * Fix: Sit, stand take modifiers: "he stood still"

Version 4.5.8 (2 July 2009)
 * Fix: 'than anticipated', 'than was anticipated', etc.
 * Fix: 'saw the wood'
 * Fix: sometimes commas are used as if they were semicolons.
 * Fix: 'We have quite enough work already, thank you!'
 * Fix: allow 'and' as conjunction in entity names.
 * Fix: 'I stared him down', 'They shouted him down', 'booed off'
 * Fix: 'sound him out', 'look him over'
 * Fix: 'Somewhere in the distance'
 * Stub out list of names given to both men and women, to avoid duplication.
 * Fix: 'I think so, too'
 * Fixes for compilation under Cygwin.
 * From Boris Iordanov: fixes to JSON java code.
 * From Boris Iordanov: new java remote client code.
 * Fix: Biological texts commonly have adj-noun-adj-noun chains

Version 4.5.7 (4 June 2009)
 * Fix 'make install' for MSWindows (abi bug 12049)
 * Fix multi-threaded bug when TRACK_SPACE_USAGE is defined.
 * Add './configure --enable-mudflap' just for fun...
 * Fix: "Walk tall", "Think quick"
 * Fix: "... part no. 1234-56A"
 * Fix regression from BioLG merge: "It cost $14 million."
 * Fix come/came: "The dog came running..."
 * Fix year abbreviations: "He drove a souped-up '57 Chevy"
 * Fix sit, stand: "The dog stood still"
 * Fix act up, act out: "He is acting out." "The motor is acting up."
 * Fix notoriously, poorly: "The store was poorly stocked".
 * Fix: "strong" can be adverb
 * Add support for recognizing basic time zones during parsing.
 * Fix: verbs acting as adjectival modifiers: "a very politicized deal."
 * Fix: ".. nearly so well", "...almost so well".
 * Fix financial ranges: "It will cost $10 million to $20 million to build."
 * Expand handling of capitalized words that appear in entity names.
 * Expand the list of characters that are recognized as quotes.
 * Support usage of yes, no as sentence openers.
 * Better support for directives, commands.
 * Fix: "Ash Wednesday", "Fat Tuesday", etc.
 * Fix: post-verbal adj: "she wiped the table dry"
 * Fix: wish: "she wished me a happy birthday"

Version 4.5.6 (24 May 2009)
 * Bugfix: fix non-thread-safe usage.
 * Changes to enable MinGW/Windows to compile.
 * Update of MSVC6 build files
 * Fix: pizza, fries, chopsticks.
 * Export word-sense database to Java apps.
 * Fix: "Was the man drunk or crazy or both?"

Version 4.5.5 (10 May 2009) includes the following changes:
 * Bugfix: crash for zero-length sentences.

Version 4.5.4 (9 May 2009) includes the following changes:
 * Fix: "sleep in":  "A bed is something you sleep in."
 * Fix: "drinking": "Let's go drinking."
 * Fix go+bare infinitive: "Let's go shop", "Let's go swim"
 * Fix: "Let's go for a swim." "Let's go for a smoke".
 * Fix: "Let's not" "Let's not go" "Let's not cry"
 * Fix: ... is <bare-infinitive>:  "All he ever does is complain."
 * Fix: "You will die young/happy/unhappy"
 * Fix: "You should exercise to stay fit."
 * Fix: "We danced 'til dawn."
 * Fix: "tell <direct-object> off": "She had told him off."
 * Bugfix: sometimes spell checker would run even if turned off.

Version 4.5.3 (14 April 2009) includes the following changes:
 * Haste makes waste! Revert a recent 'fix'.

Version 4.5.2 (14 April 2009) includes the following changes:
 * Use re-entrant version of mbtowc in all code.
 * Fix run-time breakage on Mac OSX and FreeBSD.

Version 4.5.1 (13 April 2009) includes the following changes:
 * Fix Assertion failed: negative constituent length!
 * Fix build break for Mac OSX.
 * Force use of UTF-8 locale in the command-line tool.

Version 4.5.0 (10 April 2009) includes the following changes:
 * Hack around missing SQLite3 pkgconfig on MacOS
 * Fix adverbs: 'The motor ran hot', 'the door swung wide open', etc.
 * Fix: 'at risk of breakdown', 'under threat of fire'
 * Add regular-expression-based word guessing, from BioLG project.
   This provides support for many scientific/biomedical terms.
 * Add spell-guessing for unknown words.
 * Fix UTF8 support to be correctly thread-safe.
 * BioLG: fix post-numbering: 'it started on day one'
 * BioLG: add number ranges: 'it takes 2 to 3 times the effort'
 * BioLG: assorted adverb fixes, typical of scientific prose.
 * BioLG: initiate, attach, localize etc are optionally transitive.
 * BioLG: allow fork, branch, splice, export, etc to take particles.
 * BioLG: extended use of Greek letters in biomedical text.
 * BioLG: support parsing of Roman numerals.
 * BioLG: support Greek-letter-number combinations.
 * Fix: 'she was singing', etc.
 * Enable WordNet word-sense identification based on syntactical usage.

Version 4.4.3 (11 March 2009) includes the following changes:
 * Look at JAVA_HOME to guess location of jni.h
 * Add dictionary maintenance utility script.
 * Add prototype German dictionary.
 * Fix sentences containing measurements, lengths, speeds. etc.
 * Add 1400 new adjectives, many of scientific origin.
 * Add 250 international currencies, including special utf8 symbols.
 * Performance optimization in sentence tokenization.
 * Add 1100 male, female given names (from Bruce Wilcox).
 * Cleanup parsing of "in-" date expressions, e.g. "in the 1940's".
 * Cleanup of assorted compiler warnings.
 * Fix handling of special utf8 characters in dictionary.
 * Fix hang when parsing certain utf8 input strings.
 * Make sure that most strings in the API are declared const char *
 * Add option to command-line client to print disjunct strings.

Version 4.4.2 (15 January 2009) includes the following changes:
 * Fix: 'The keys are gone', 'It is a gone desire'
 * Fix: 'He poured me a glass', 'He wired me the money', etc.
 * Initial rough-in of corpus statistics based parse ranking.
 * Initial rough-in of corpus-guided word-sense identification.
 * Fix for googlecode bugs 38, 39 (Java, Ruby failure to load)
 * Add new API routine to return disjunct string.

Version 4.4.1 (15 December 2008) includes the following changes:
 * Balance the dictionary tree; this speeds word-lookup slightly.
 * New MSVC6 build files from Evgenii Philippov.
 * Fix java server classes to pass along the link-grammar version number.

Version 4.4.0 (7 December 2008) includes the following changes:
 * fix: recognize curly-single-quote ’ where straight quote can be used.
 * recognize and explicitly ignore emoticon types.
 * Include MSVC6 build files.
 * Apply patch needed for Ruby bindings.
 * fix: "Where did they come from?", per Viswanath IIIT
 * fix: "Where did they go to?"
 * fix: "It gives me peace of mind."
 * fix: many, many incorrectly identified mass nouns.
 * fix: ladle.v "molten hot" "piping hot"
 * fix: "It's a shame that...", "The crux of the plan is that..."
 * Performance improvements (about 11%) to prune.c from Bruce Wilcox
 * fix: "He eats with me nightly."
 * Add new public api function: linkgrammar_get_version()
 * MSVC9 build files from Borislav Iordanov
 * Java network-efficient client-server classes from Borislav Iordanov

Version 4.3.9 (8 October 2008) includes the following changes:
 * Issue 13: "John is altogether amazingly quick."
 * Nonstandard spelling "unequivocably"
 * Dictionary fixes for 'marginally', etc. "That one is marginally better"
 * Issue 7: Dictionary fixes for 'done': "I am done working"
 * dictionary entries for walk-up drivethru car-wash
 * dictionary: "I am through being mad", "It was a through flight", etc.
 * Issue 11: "You are doing well"
 * Issue 3: "I asked Jim a question", "I told Jim a story"
 * Passive subjects with objects: "I was told that crap, too" "...was asked..."
 * Fixes for Apple Mac OSX (crash on non-executable stack)
 * Early version of Filip Maric's boolean SAT solver
 * fix: "He talked quietly of revolt."
 * fix: "It consists mostly of sand.", "He talks, mostly of revolution."
 * fix: "He talked mostly to Ann.", "He talks a lot."
 * fix: than_usual: "He is taking longer than usual."
 * fix: a batch of new verbs from Roman Khlupin
 * fix: Fix crash on Apple Macintosh by correctly identifying the platform.
 * fix: "San Gabriel" "Block Island" "Great Southern Bank" "de la Rente"
 * fix: "I biked Johnson Creek."

Version 4.3.8 (14 August 2008) includes the following changes:
 * Build fixes for Windows (missing bzero and thread-safe rand)
 * Fix several mem leaks, one in the Java jni code.
 * Fix crash of java6 jvm, due to blown stack limits.

Version 4.3.7 (8 August 2008) includes the following changes:
 * Expanded list of given names to include those from 2005 US Census
 * Export a new java jni function, to get the inflected word.
 * Add a TO+ connector so that "I tend to agree" parses correctly.
 * Makefile fixes for Mac OS/X Leopard.

Version 4.3.6 (21 July 2008) includes the following changes:
 * Fixes for Windows MS Visual-C builds.
 * Fix parsing of "He walked the dog.", "He sailed the boat."
 * Add support for right-apostrophe (’) which is a non-ASCII UTF8 char.
 * Add support for other non-ASCII UTF8 punctuation.
 * Fix crash on printing constituent tree of certain long sentences.
 * Avoid recursive error reporting for UTF8 dictionary errors.
 * Clarify error logging and error printing.
 * Add java getVersion() to return link-grammar version string.
 * Add more numbers to dict (e.g. twenty-seven, bazillion, half-dozen, etc.)
 * Foodstuffs: bagels, lox, tacos, guacamole, roe, neufchatel, mayo, etc.
 * Weights and measures: megabytes, °C, km² etc.
 * Performance improvements in printing of link-tree.
 * Convert assert into warning when no canonical linkages can be found.
 * Convert assert into warning when constituent andlist overflows.
 * Provide additional checks for constituent overflows.
 * Convert most error printfs into a formal error reporting system.
 * Remove all globals, library is now thread-safe.
 * Fix crash when sentence has square bracket, and doing constituents.

Version 4.3.5 (29 April 2008) includes the following changes:
 * Added ant build file to create the link-grammar jar file.
 * Fix regression in command-line client of multiple-parse display.
 * Use MB_LEN_MAX, not MB_CUR_MAX for UTF8 support.
 * Fix a WIN32 compiler regression (no inline support in Windows).
 * Fix error in handling of UTF8 dictionaries.
 * Fix strncat() misuse in error.c
 * Fix capitalization errors in country names.
 * Fix parsing of "he angled left, he dodged left, he turned left".
 * Don't build the JNI library if Java isn't found. Fixes build on Windows.
 * Fix install bug for NetBSD systems.
 * Pre-detected entities cannot participate in G links.
 * There is no UTF8 support in MSWindows, so stub it out.
 * Fix crash in constituent output, bug #22 in googlecode bugtacker.
 * Some small steps taken to eventually make library thread-safe.
 * There are three constituent string styles, enable all three.
 * Make the command-line flag errors less cryptic.
 * Add readline (BSD editline) support.
 * Rename "grammar-parse" to the more logical "link-parser".
 * Small man page updates.
 * Export and cost, link cost via public API.

Version 4.3.4 (16 March 2008) includes the following changes:
 * Fix regression of handling of capitalization at the start of sentences.
 * Fix dictionary search path so that it respects command-line input.
 * Fix rare but nasty crash when parsing long sentences in panic mode.
 * Add a method to set the dictionary path.
 * Fix all remaining compiler warnings.
 * Make parser capable of handling UTF8 strings and dictionaries.
 * Ongoing minor expansion of the Lithuanian (lt) dictionary.

Version 4.3.3 (27 February 2008) includes the following changes:
 * Missing java is a warning, not an error.
 * man page for grammar-parse.
 * Removed cruft from the dictionary open routines.
 * configure tries to guess some non-standard jni.h locations.
 * Split up java library exports, should help cygwin builds.
 * Fix java library pre-linking bug.
 * Minor English dictionary additions.
 * Prototype Lithuanian (lt) dictionary.

Version 4.3.2 (2 February 2008) includes the following changes:
 * Compile fixes for WIN32
 * Dictionary fixes for given names. (Fixes a serious problem with 4.3.1)

Version 4.3.1 (31 Jaunary 2008) includes the following changes:
 * A merger of significant parts of the "medical terms" dictionary
   from Peter Szolovits.  This includes thousands of additional words.

Version 4.3.0 (30 January 2008) includes the following changes:
 * New link types (Ct, Cta, Rn, Rw) for comparatives, so as to link
   relative clauses: "John is bigger than Dave is", "John wants more
   cookies than Dave wants". The Rw link is used to link question words
   to the relative clauses that follow them.
 * Dictionary Fixes for "Expresso is a coffee drink", "Teach me fetch",
   "I am pooped" as synonym for "I am tired", "Mother likes her",
   "Mommy loves me" and related. Also, directives involving "go":
   "Go play ball", "Go take a walk", "You and Rover go play with the
   ball."
 * Dictionary support for external entity markup. This includes the
   recognizition of personID0..personID60, dateID0..dateID60,
   organizationID0..organizationID60 and locationID0..locationID60
   as appropriate words.
 * Fixes of numerous compile-time warnings.
 * Simple Java (JNI) bindings.

Version 4.2.5 (11 November 2007) includes the following changes:
 * Security fix for a buffer overflow. CVE-2007-5395<|MERGE_RESOLUTION|>--- conflicted
+++ resolved
@@ -6,10 +6,7 @@
  * Fix and document building on FreeBSD.
  * Major documentation update for building with Cygwin.
  * Revise the manpage.
-<<<<<<< HEAD
-=======
  * Remove the experimental Viterbi code.
->>>>>>> 4aa0e9fe
 
 Version 5.5.1 (27 July 2018)
  * Fix broken Java bindings build.
