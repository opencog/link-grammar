/*************************************************************************/
/* Copyright (c) 2004                                                    */
/* Daniel Sleator, David Temperley, and John Lafferty                    */
/* Copyright (c) 2013,2014,2015 Linas Vepstas                            */
/* Copyright (c) 2015-2022 Amir Plivatsky                                */
/* All rights reserved                                                   */
/*                                                                       */
/* Use of the link grammar parsing system is subject to the terms of the */
/* license set forth in the LICENSE file included with this software.    */
/* This license allows free redistribution and use in source and binary  */
/* forms, with or without modification, subject to certain conditions.   */
/*                                                                       */
/*************************************************************************/

#include <limits.h>
#include <inttypes.h>                   // PRIu64
#if HAVE_THREADS_H && !__EMSCRIPTEN__
#include <threads.h>
#endif /* HAVE_THREADS_H && !__EMSCRIPTEN__ */

#include "link-includes.h"
#include "api-structures.h"
#include "connectors.h"
#include "count.h"
#include "dict-common/dict-common.h"    // IS_GENERATION
#include "disjunct-utils.h"
#include "fast-match.h"
#include "resources.h"
#include "tokenize/word-structures.h"   // for Word_struct
#include "utilities.h"

/* This file contains the exhaustive search algorithm. */

#define D_COUNT 5 /* General debug level for this file. */

typedef struct Table_tracon_s Table_tracon;
struct Table_tracon_s
{
	Table_tracon     *next;
	int              l_id, r_id;
	Count_bin        count;
	unsigned int     null_count;
	size_t           hash;
};

typedef uint8_t null_count_m;  /* Storage representation of null_count */
typedef uint8_t WordIdx_m;     /* Storage representation of word index */

/* Most of the time, do_count() yields a zero leftcount/rightcount when it
 * parses a word range in which one end is a certain tracon and the other
 * end is a word that is between the nearest_word and farthest_word of the
 * first connector of that tracon (words out of this range are not checked).
 * Memoizing this results in a huge speedup for sentences that are not
 * short.
 *
 * To that end, two cache arrays, one of leftcount and the other for
 * rightcount, indexed by the tracon number (tracon_id), are maintained.
 *
 * Each element of these arrays points to a vector, called here word-vector,
 * with a size equal to abs(nearest_word - farthest_word) + 1.
 *
 * Each element of this vector predicts, in it's status field, whether the
 * expected count is zero for a given null-count (when the word it
 * represents is the end word of the range).
 * This prediction is valid for null-counts up to null_count (or for any
 * null-count if null_count is ANY_NULL_COUNT).
 *
 * The check_next filed indicates the next word to be checked. Each
 * word-vector is updated each time one of its elements gets updated, so
 * check_next skips all the words for which the count is known to be zero. */
typedef struct
{
	/* Arrays of match list information for sentences with null_count==0.
	 * The count at index x is due to the disjuncts at the same index x. */
	Disjunct **d_lkg_nc0;    /* Disjuncts with a jet linkage */
	count_t *count_nc0;      /* The counts for that linkage */

	null_count_m null_count; /* status==0 valid up to this null count */
	int8_t status;           /* -1: Needs update; 0: No count; 1: Count possible */
	WordIdx_m check_next;    /* Next word to check */
} count_expectation;

/* Using the word-vectors for very short sentences has too much overhead. */
static const size_t min_len_word_vector = 10; /* This is just an estimation. */

/* Special values for Table_lrcnt fields null_count and check_next. */
#define ANY_NULL_COUNT (MAX_SENTENCE + 1)
#define INCREMENT_WORD ((uint8_t)(MAX_SENTENCE+1)) /* last checked word + 1 */

typedef count_expectation *wordvecp;       /* Indexed by middle-word offset */
static count_expectation lrcnt_cache_zero; /* A sentinel indicating status==0 */

#if defined DEBUG || DEBUG_COUNT_COST
#define COUNT_COST(...) __VA_ARGS__
#else
#define COUNT_COST(...)
#endif

typedef struct
{
	wordvecp *tracon_wvp;      /* Indexed by tracon_id */
	uint32_t sz;
} Table_lrcnt;

struct count_context_s
{
	fast_matcher_t *mchxt;
	Sentence sent;
	/* int     null_block; */ /* not used, always 1 */
	bool    islands_ok;
	bool    exhausted;
	uint8_t num_growth;       /* Number of table growths, for debug */
	bool    is_short;
	uint32_t checktimer;  /* Avoid excess system calls */
	uint32_t table_size;
	size_t table_mask;
	size_t table_available_count;
	Table_tracon ** table;
	Table_lrcnt table_lrcnt[2];  /* Left/right wordvec */
	Resources current_resources;
	COUNT_COST(uint64_t count_cost[3];)
};

/* Wikipedia claims that load factors of 0.6 to 0.75 are OK, and that
 * a load factor of less than 0.25 is pointless. We set it to 0.333.
 */
#define INV_LOAD_FACTOR 3 /* 1.0 / load factor. */

/**
 * Provide an estimate for the number of Table_tracon entries that will
 * be needed.
 *
 * The number of entries actually used was measured in discussion
 *     https://github.com/opencog/link-grammar/discussions/1402
 * Based on this, an upper bound on the entries needed is
 *    3 * num_disjuncts * log_2(num_words)
 * i.e. more than this is almost never needed. A lower bound is
 *    0.5 * num_disjuncts * log_2(num_words)
 * i.e. more than this is *always* needed.
 *
 * In both conventional and MST dictionaries, more than 500K entries is
 * almost never needed. In a handful of extreme cases, 2M was observed.
 */
static unsigned int estimate_tracon_entries(Sentence sent)
{
	unsigned int nwords = sent->length;
	unsigned int log2_nwords = 0;
	while (nwords) { log2_nwords++; nwords >>= 1; }

	unsigned int tblsize = 3 * log2_nwords * sent->num_disjuncts;
	if (tblsize < 512) tblsize = 512; // Happens rarely on short sentences.
	return tblsize;
}

#if HAVE_THREADS_H && !__EMSCRIPTEN__
/* Each thread will get it's own version of the `kept_table`.
 * If the program creates zillions of threads, then there will
 * be a mem-leak if this table is not released when each thread
 * exits. This code arranges so that `free_tls_table` is called
 * when the thread exists.
 */
static void free_tls_table(void* ptr_to_table)
{
	if (NULL == ptr_to_table) return;

	Table_tracon** kept_table = *((Table_tracon***)ptr_to_table);
	if (NULL == kept_table) return;

	free(kept_table);
	*((Table_tracon***) ptr_to_table) = NULL;
}

static tss_t key;
static void make_key(void)
{
	tss_create(&key, free_tls_table);
}
#endif /* HAVE_THREADS_H && !__EMSCRIPTEN__ */

/**
 * Allocate memory for the connector-pair hash table and initialize
 * table-size related fields (table_size and table_available_count).
 * Reuse the previous hash table memory if the request is for a table
 * that fits.
 *
 * @ctxt[in, out] Table info.
 * @param logsz Log2 requested table size, or \c 0 if the table needs
 *              to be expanded. Tables are expanded by a factor of 2.
 */
static void table_alloc(count_context_t *ctxt, unsigned int logsz)
{
	static TLS Table_tracon **kept_table = NULL;
	static TLS unsigned int kept_table_size = 0;

	unsigned int reqsz = 1ULL << logsz;
	if (0 < logsz && reqsz <= ctxt->table_size) return; // It's big enough, already.

	lgdebug(+D_COUNT, "Connector table size %u\n", reqsz);

#if HAVE_THREADS_H && !__EMSCRIPTEN__
	// Install a thread-exit handler, to free kept_table on thread-exit.
	static once_flag flag = ONCE_FLAG_INIT;
	call_once(&flag, make_key);

	if (NULL == kept_table)
		tss_set(key, &kept_table);
#endif /* HAVE_THREADS_H && !__EMSCRIPTEN__ */

	if (logsz == 0)
		ctxt->table_size *= 2; /* Double the table size */
	else
		ctxt->table_size = reqsz;

	// This can never happen, but ... we will check anyway, to avoid
	// mem corruption or other craziness.
#define MAXSZ 20*1024*1024
	if (MAXSZ < ctxt->table_size)
	{
		prt_error("Warning: insanely large tracon hash table size: %u\n",
			ctxt->table_size);
		ctxt->table_size = MAXSZ;
	}

	/* Keep the table indefinitely (until thread-exit), so that it can
	 * be reused. This avoids a large overhead in malloc/free when
	 * large memory blocks are allocated. Large blocks in Linux trigger
	 * system calls to mmap/munmap that eat up a lot of time.
	 * (Up to 20%, depending on the sentence and CPU.)
	 *
	 * FYI: the new tracon tables are (much?) smaller than the older
	 * connector tables, so maybe this reuse is no longer needed?
	 */
	if (kept_table_size < ctxt->table_size)
	{
		kept_table_size = ctxt->table_size;

		if (kept_table) free(kept_table);
		kept_table = malloc(sizeof(Table_tracon *) * ctxt->table_size);
	}
	ctxt->table = kept_table;

	memset(ctxt->table, 0, sizeof(Table_tracon *) * ctxt->table_size);

	ctxt->table_mask = ctxt->table_size - 1;

	// This assures that the table load will stay under the load factor.
	ctxt->table_available_count = ctxt->table_size / INV_LOAD_FACTOR;
}

/**
 * Allocate the tracon hash table with a sentence-dependent table size.
 * This saves on dynamic table growth, which is costly.
 *
 * We estimate the number of required hash table slots by estimating
 * the number of entries that will be required, and then multiplying by
 * INV_LOAD_FACTOR so that the hash table usage remains sparse.
 */
static void init_table(count_context_t *ctxt)
{
	// Number of tracon entries we expect to store.
	unsigned int tblsz = estimate_tracon_entries(ctxt->sent);

	// Adjust by the table load factor.
	tblsz *= INV_LOAD_FACTOR;

	unsigned int logsz = 0;
	while (tblsz) { logsz++; tblsz >>= 1; }

	table_alloc(ctxt, logsz);
}

static void free_table_lrcnt(count_context_t *ctxt)
{
	if (ctxt->is_short) return;

	if (verbosity_level(D_COUNT))
	{
		unsigned int nonzero = 0, any_null = 0, zero = 0, non_max_null = 0;
		unsigned int cml = 0, cml_disjunct = 0; /* Cashed match lists */
		Pool_location loc = { 0 };
		wordvecp t;

		/* Note: Due to a current pool_next() problem for vector elements,
		 * the stats results here may be slightly skewed.  See the comment
		 * on that in memory-pool.h. */
		while ((t = pool_next(ctxt->sent->wordvec_pool, &loc)) != NULL)
		{
			if (t->status == -1) continue;
			if (t->status == 1)
			{
				nonzero++;
				if (t->d_lkg_nc0 && (t->d_lkg_nc0 != NULL))
				{
					cml++;
					for (Disjunct **d = t->d_lkg_nc0; *d != NULL; d++)
						cml_disjunct++;
				}
			}
			else if (t->null_count == ANY_NULL_COUNT)
				any_null++;
			else if (ctxt->sent->null_count > t->null_count)
				non_max_null++;
			else if (ctxt->sent->null_count == t->null_count)
				zero++;
		}

		const unsigned int num_values =
			pool_num_elements_issued(ctxt->sent->wordvec_pool);
		lgdebug(+0, "Values %u (usage = non_max_null %u + other %u, "
		        "other = any_null_zero %u + zero %u + nonzero %u); "
		        "%u disjuncts in %u cache entries\n",
		        num_values, non_max_null, num_values-non_max_null,
		        any_null, zero, nonzero, cml_disjunct, cml);

		for (unsigned int dir = 0; dir < 2; dir++)
		{
			unsigned int table_usage = 0;

			for (size_t i = 0; i < ctxt->table_lrcnt[dir].sz; i++)
			{
				if (ctxt->table_lrcnt[dir].tracon_wvp[i] != NULL) continue;
				table_usage++;
			}

			lgdebug(+0, "Direction %u: Using %u/%u tracons %.2f%%\n\\",
			        dir, table_usage, ctxt->table_lrcnt[dir].sz,
			        100.0f*table_usage / ctxt->table_lrcnt[dir].sz);
		}
	}

	for (unsigned int dir = 0; dir < 2; dir++)
	{
		free(ctxt->table_lrcnt[dir].tracon_wvp);
		ctxt->table_lrcnt[dir].tracon_wvp = NULL;
	}
}

static void init_table_lrcnt(count_context_t *ctxt)
{
	Sentence sent = ctxt->sent;

	for (unsigned int dir = 0; dir < 2; dir++)
	{
		const size_t sz = sizeof(wordvecp) * ctxt->table_lrcnt[dir].sz;
		ctxt->table_lrcnt[dir].tracon_wvp = malloc(sz);
		memset(ctxt->table_lrcnt[dir].tracon_wvp, 0, sz);
	}

	const size_t initial_size = MIN(sent->length/2, 16) *
		                   (ctxt->table_lrcnt[0].sz + ctxt->table_lrcnt[1].sz);

	if (NULL != sent->wordvec_pool)
	{
		pool_reuse(sent->wordvec_pool);
	}
	else
	{
		ctxt->sent->wordvec_pool =
			pool_new(__func__, "count_expectation", /*num_elements*/initial_size,
			         sizeof(count_expectation), /*zero_out*/true,
			         /*align*/false, /*exact*/false);
	}
}

#ifdef DEBUG
#define DEBUG_TABLE_STAT
#endif /* DEBUG */
//#define DEBUG_TABLE_STAT
#ifdef DEBUG_TABLE_STAT
static uint64_t hit, miss;  /* Table entry stats */
#define TABLE_STAT(...) __VA_ARGS__
#else
#define TABLE_STAT(...)
#endif

/**
 * Provide data for insights on the effectively of the connector pair table.
 * Hits, misses, chain length, number of elements with zero/nonzero counts.
 */
static void table_stat(count_context_t *ctxt)
{
#ifdef DEBUG_TABLE_STAT
	if (!verbosity_level(+D_COUNT)) return;

	size_t z = 0, nz = 0;  /* Number of entries with zero and non-zero counts */
	size_t c, total_c = 0; /* Chain length */
	size_t N = 0;          /* NULL table slots */
	size_t null_count[256] = { 0 };   /* null_count histogram */
	int chain_length[64] = { 0 };     /* Chain length histogram */
	bool table_stat_entries = test_enabled("count-table-entries");

	for (size_t i = 0; i < ctxt->table_size; i++)
	{
		Table_tracon *t = ctxt->table[i];

		c = 0;
		if (t == NULL)
		{
			N++;
		}
		else
		{
			assert(t->hash != 0, "Invalid hash value: 0");
			assert((hist_total(&t->count)>=0)&&(hist_total(&t->count) <= INT_MAX),
			       "Invalid count %"COUNT_FMT, hist_total(&t->count));
			assert((ctxt->table_lrcnt[0].sz == 0) ||
			       t->l_id < (int)ctxt->sent->length ||
			       ((t->l_id >= 255)&&(t->l_id < (int)ctxt->table_lrcnt[0].sz)),
			       "invalid l_id %d", t->l_id);
			assert((ctxt->table_lrcnt[1].sz == 0) ||
			       t->r_id <= (int)ctxt->sent->length ||
			       ((t->r_id > 255)&&(t->r_id < (int)ctxt->table_lrcnt[1].sz)),
			       "invalid r_id %d", t->r_id);
		}
		for (; t != NULL; t = t->next)
		{
			c++;
			if (hist_total(&t->count) == 0)
				z++;
			else
				nz++;
			null_count[t->null_count]++;
		}
		if (c > 0) /* Slot 0 used for length overflow */
		{
			chain_length[c >= (int)ARRAY_SIZE(chain_length) ? 0 : c]++;
			total_c += c;
		}
		//if (c != 0) printf("Connector table [%d] c=%d\n", i, c);
	}

	size_t used_slots = ctxt->table_size-N;
	/* The used= value is TotalValues/TableSize (not UsedSlots/TableSize). */
	printf("Connector table: num_growth=%u msb=%u slots=%6zu/%6zu (%5.2f%%) "
	       "avg-chain=%4.2f values=%6zu (z=%5zu nz=%5zu N=%5zu) used=%5.2f%% "
	       "acc=%"PRIu64" (hit=%"PRIu64" miss=%"PRIu64") (sent_len=%zu dis=%u)\n",
	       ctxt->num_growth, ctxt->log2_table_size, used_slots, ctxt->table_size,
			 100.0f*used_slots/ctxt->table_size, 1.0f*total_c/used_slots,
	       z+nz, z, nz, N, 100.0f*(z+nz)/ctxt->table_size,
	       hit+miss, hit, miss, ctxt->sent->length, ctxt->sent->num_disjuncts);

	printf("Chain length:\n");
	for (size_t i = 1; i < ARRAY_SIZE(chain_length); i++)
		if (chain_length[i] > 0) printf("%zu: %d\n", i, chain_length[i]);
	if (chain_length[0] > 0) printf(">63: %d\n", chain_length[0]);

	if (!((null_count[1] == 1) && (null_count[2] == 0)))
	{
		printf("Null count:\n");
		for (unsigned int nc = 0; nc < ARRAY_SIZE(null_count); nc++)
		{
			if (0 != null_count[nc])
				printf("%u: %zu\n", nc, null_count[nc]);
		}
	}

	if (table_stat_entries)
	{
		for (unsigned int nc = 0; nc < ARRAY_SIZE(null_count); nc++)
		{
			if (0 == null_count[nc]) continue;

			printf("Null count %u:\n", nc);
			for (size_t i = 0; i < ctxt->table_size; i++)
			{
				for (Table_tracon *t = ctxt->table[i]; t != NULL; t = t->next)
				{
					if (t->null_count != nc) continue;

					int n = printf("[%zu]", i);
					printf("%*d %5d c=%"COUNT_FMT"\n",  15-n, t->l_id, t->r_id, t->count);
				}
			}
		}
	}

	hit = miss = 0;
#endif /* DEBUG_TABLE_STAT */
}

static void table_grow(count_context_t *ctxt)
{
	table_alloc(ctxt, 0);

	/* Rehash. */
	Table_tracon *oe;
	Pool_location loc = { 0 };
	while ((oe = pool_next(ctxt->sent->Table_tracon_pool, &loc)) != NULL)
	{
		size_t ni = oe->hash & ctxt->table_mask;

		if (ctxt->table[ni] == NULL) ctxt->table_available_count--;
		oe->next = ctxt->table[ni];
		ctxt->table[ni] = oe;
	}

	ctxt->num_growth++;
}

/**
 * Stores the value in the table.  Assumes it's not already there.
 */
static Count_bin table_store(count_context_t *ctxt,
                           int lw, int rw,
                           const Connector *le, const Connector *re,
                           unsigned int null_count,
                           size_t hash, w_Count_bin c)
{
	if (ctxt->table_available_count == 0) table_grow(ctxt);

	int l_id = (NULL != le) ? le->tracon_id : lw;
	int r_id = (NULL != re) ? re->tracon_id : rw;
	size_t i = hash & ctxt->table_mask;
	Table_tracon *n = pool_alloc(ctxt->sent->Table_tracon_pool);

	if (ctxt->table[i] == NULL)
		ctxt->table_available_count--;

	n->l_id = l_id;
	n->r_id = r_id;
	n->null_count = null_count;
	n->next = ctxt->table[i];
	n->count = (Count_bin)c; /* c is already clamped (by parse_count_clamp()) */
	n->hash = hash;
	ctxt->table[i] = n;

	return n->count;
}

/**
 * Return the count for this quintuple if there, NULL otherwise.
 *
 * @param hash[out] If non-null, return the entry hash (undefined if
 * the entry is not found).
 * @return The count for this quintuple if there, NULL otherwise.
 */
inline Count_bin *
table_lookup(count_context_t *ctxt, int lw, int rw,
             const Connector *le, const Connector *re,
             unsigned int null_count, size_t *hash)
{
	int l_id = (NULL != le) ? le->tracon_id : lw;
	int r_id = (NULL != re) ? re->tracon_id : rw;

	size_t h = pair_hash(lw, rw, l_id, r_id, null_count);
	Table_tracon *t = ctxt->table[h & ctxt->table_mask];

	for (; t != NULL; t = t->next)
	{
		if ((t->l_id == l_id) && (t->r_id == r_id) &&
		    (t->null_count == null_count))
		{
			TABLE_STAT(hit++);
			return &t->count;
		}
	}
	TABLE_STAT(miss++);

	if (hash != NULL) *hash = h;
	TABLE_STAT(miss++);
	return NULL;
}

extern  Count_bin *
table_lookup(count_context_t *, int, int,
             const Connector *, const Connector *,
             unsigned int, size_t *);

/**
 * Generate a word skip vector.
 * This implements an idea similar to the Boyer-Moore algo for searches.
 */
static void generate_word_skip_vector(count_context_t *ctxt, wordvecp wv,
                                      Connector *le, Connector *re,
                                      int start_word, int end_word,
                                      int lw, int rw)
{
	if (le != NULL)
	{
		int check_word = start_word;
		int i;

		if (wv == NULL) wv = ctxt->table_lrcnt[0].tracon_wvp[le->tracon_id];
		unsigned int sent_nc = ctxt->sent->null_count;
		for (i = start_word + 1; i < end_word; i++)
		{
			wordvecp e = &wv[i - le->nearest_word];
			e->check_next = INCREMENT_WORD;
			if((e->status != 0) || (sent_nc > e->null_count))
			{
				wv[check_word - le->nearest_word].check_next = i;
				check_word = i;
			}
		}
		if (check_word <= end_word - 1)
			wv[check_word - le->nearest_word].check_next = end_word;

#if 0
		printf("id %d w(%3d, %3d), se(%3d, %3d) sent_nc %u size %d\n",
		       le->tracon_id, lw, rw, start_word, end_word,
		       ctxt->sent->null_count, le->farthest_word-le->nearest_word+1);
		for (i = start_word; i < end_word; i++)
		{
			Table_lrcnt *e = &wv[i - le->nearest_word];
			printf("\tw%-3d idx %-3d status %d nc %-3u next %d\n",
			       i,  i - le->nearest_word, e->status, e->null_count,
			       e->check_next);
		}
#endif
	}
	else
	{
		int check_word = start_word;
		int i;

		if (wv == NULL) wv = ctxt->table_lrcnt[1].tracon_wvp[re->tracon_id];
		unsigned int sent_nc = ctxt->sent->null_count;
		for (i = start_word + 1; i < end_word; i++)
		{
			wordvecp e = &wv[i - re->farthest_word];
			e->check_next = INCREMENT_WORD;
			if((e->status != 0) || (sent_nc > e->null_count))
			{
				wv[check_word - re->farthest_word].check_next = i;
				check_word = i;
			}
		}
		if (check_word <= end_word - 1)
			wv[check_word - re->farthest_word].check_next = end_word;

#if 0
		printf("id %d w(%3d, %3d), se(%3d, %3d) sent_nc %u size %d\n",
		       le->tracon_id, lw, rw, start_word, end_word,
		       ctxt->sent->null_count, re->nearest_word-re->farthest_word+1);
		for (i = start_word; i < end_word; i++)
		{
			Table_lrcnt *e = &wv[i - re->farthest_word];
			printf("\tw%-3d idx %-3d status %d nc %-3u next %d\n",
			       i,  i - re->farthest_word, e->status, e->null_count,
			       e->check_next);
		}
#endif
	}
}

/**
 *  Clamp the given count to INT_MAX.
 *  The returned value is normally unused by the callers
 *  (to be used when debugging overflows).
 */
static bool parse_count_clamp(w_Count_bin *total)
{
	if (INT_MAX < hist_total(total))
	{
		/*  Sigh. Overflows can and do occur, esp for the ANY language. */
#if PERFORM_COUNT_HISTOGRAMMING
		total->total = INT_MAX;
#else
		*total = INT_MAX;
#endif /* PERFORM_COUNT_HISTOGRAMMING */

		return true;
	}

	return false;
}

static void lrcnt_keep_count(wordvecp lrcnt_cache, bool dir, Disjunct *d,
                             w_Count_bin leftcount, w_Count_bin rightcount)
{
#if PERFORM_COUNT_HISTOGRAMMING
	return; /* Not supported. */
#endif
	w_Count_bin count = dir ? rightcount : leftcount;
	parse_count_clamp(&count);
	d->lrcount = (Count_bin)count;
}

/**
 * Cache the match list elements that yield a non-zero count.
 */
static void lrcnt_cache_match_list(wordvecp lrcnt_cache, fast_matcher_t *mchxt,
                                   size_t mlb, bool dir)
{
	size_t dcnt = 0;
	size_t i  = 0;

	for (i = mlb; get_match_list_element(mchxt, i) != NULL; i++)
	{
		Disjunct *d = get_match_list_element(mchxt, i);
		dcnt += (int)(dir ? d->match_right : d->match_left);
	}
	dassert(dcnt > 0, "No disjuncts to cache");
	//if (dcnt == i-mlb) return NULL;
	lgdebug(+9, "MATCH_LIST %9d dir=%d mlb %zu cached %zu/%zu\n",
	        get_match_list_element(mchxt, mlb)->match_id, dir, mlb, dcnt, i-mlb);

	Disjunct **ml = pool_alloc_vec(mchxt->mld_pool, dcnt + 1);
	count_t *c = pool_alloc_vec(mchxt->mlc_pool, dcnt);

	if ((ml == NULL) || (c == NULL)) return; /* Cannot allocate cache array */

	dcnt = 0;
	for (i = mlb; get_match_list_element(mchxt, i) != NULL; i++)
	{
		Disjunct *d = get_match_list_element(mchxt, i);
		if ((dir == 0) ? d->match_left : d->match_right)
		{
			ml[dcnt] = d;
			assert(d->lrcount > 0, "Invalid linkage count %d", d->lrcount);
			c[dcnt] = d->lrcount;
			dcnt++;
		}
	}
	ml[dcnt] = NULL;

	lrcnt_cache->d_lkg_nc0 = ml;
	lrcnt_cache->count_nc0 = c;
}

/**
 * lrcnt cache entry inspection:
 * Does this entry indicate a nonzero leftcount / rightcount?
 *
 * @param wv Word vector element
 * @param null_count The current null-count to check.
 *
 * Return these values:
 * @param null_start[out] First null count to check (the previous ones can be
 * skipped because the cache indicates they yield a zero count.)
 * @return Cache entry for the given range. Possible values:
 *    NULL - A nonzero count may be encountered for \c null_count>=null_start.
 *    lrcnt_cache_zero - A zero count would result.
 *    Cache pointer - An update for \c null_count>=null_start is needed.
 */
static wordvecp lrcnt_check(wordvecp wvp, unsigned int null_count,
                                unsigned int *null_start)
{
	/* Below, several checks are done on the cache. The function returns
	 * on the first one that succeeds. */

	if (wvp->status == -1)
	{
		if (null_start != NULL) *null_start = 0;
		return wvp; /* Needs update */
	}

	if  (wvp->status == 1)
	{
		/* The range yields a nonzero leftcount/rightcount for some
		 * null_count. But we can still skip the initial null counts. */
		if (null_start != NULL)
			*null_start = (null_count_m)(wvp->null_count + 1);
		return NULL; /* No update needed - this is a permanent status */
	}

	if (null_count <= wvp->null_count)
	{
		/* Here (wvp->status == 0) which means our count would
		 * be zero - so nothing to do for this word. */
		return &lrcnt_cache_zero;
	}

	/* The null counts greater than wvp->null_count have not
	 * been handled yet for the given range (the cache will get
	 * updated for them by lrcnt_expectation_update()). */
	if (null_start == NULL) return NULL;
	*null_start = wvp->null_count + 1;
	return wvp;
}

static wordvecp *get_lrcnt_wvpa(count_context_t *ctxt, Connector *le,
                                Connector *re)
{
	if (ctxt->is_short) return NULL;

	int dir = (int)(le == NULL);
	int tracon_id = (le == NULL) ? re->tracon_id : le->tracon_id;

	return &ctxt->table_lrcnt[dir].tracon_wvp[tracon_id];
}

static wordvecp alloc_lrcnt_wv(count_context_t *ctxt, wordvecp *wvp,
                               Connector *le, Connector *re)
{
	if (*wvp == NULL)
	{
		Connector *c = (le == NULL) ? re : le;
		/* Create a cache entry, to be updated by lrcnt_expectation_update(). */
		const size_t wordvec_size = abs(c->farthest_word - c->nearest_word) + 1;
		*wvp = pool_alloc_vec(ctxt->sent->wordvec_pool, wordvec_size);
		/* FIXME: Eliminate the need to initialize these fields with -1. */
		for (size_t i = 0; i < wordvec_size; i++)
		{
			(*wvp)[i].status = -1;
			(*wvp)[i].null_count = -1;
			(*wvp)[i].check_next = -1;
		}
	}

	return *wvp;
}

bool no_count(count_context_t *ctxt, int dir, Connector *c,
              unsigned int wordvec_index, unsigned int null_count)
{
	if (ctxt->is_short) return false;

	wordvecp wvp = ctxt->table_lrcnt[dir].tracon_wvp[c->tracon_id];
	if (wvp == NULL) return false;
	wordvecp lrcnt_cache = &wvp[wordvec_index];

	return (lrcnt_check(lrcnt_cache, null_count, NULL) == &lrcnt_cache_zero);
}

Disjunct ***get_cached_match_list(count_context_t *ctxt, int dir, int w,
                                  Connector *c)
{
	if (ctxt->sent->null_count != 0) return NULL;
	if (ctxt->is_short) return NULL;

	wordvecp wv = ctxt->table_lrcnt[dir].tracon_wvp[c->tracon_id];
	if (wv == NULL) return NULL;

	return &wv[w - ((dir == 0) ? c->nearest_word : c->farthest_word)].d_lkg_nc0;
}

static Count_bin *get_cached_count(count_context_t *ctxt, int dir, int w,
                                    Connector *c)
{
	if (ctxt->sent->null_count != 0) return NULL;

	wordvecp wv = ctxt->table_lrcnt[dir].tracon_wvp[c->tracon_id];
	if (wv == NULL) return NULL;

	Count_bin *count =
		wv[w - ((dir == 0) ? c->nearest_word : c->farthest_word)].count_nc0;
	if (count == NULL) return NULL;

	return count;
}

static bool lrcnt_expectation_update(wordvecp wv, bool lrcnt_found,
                                     bool match_list, unsigned int null_count)
{
	bool lrcnt_status_changed = (wv->status != (int)lrcnt_found);
	unsigned int prev_null_count = wv->null_count;

	if (!lrcnt_found)
		wv->null_count = match_list ? null_count : ANY_NULL_COUNT;
	wv->status = (int)lrcnt_found;

	return lrcnt_status_changed || (prev_null_count != wv->null_count);
}

static bool is_panic(count_context_t *ctxt)
{
	/* Panic mode: Return a parse bypass indication if resources are
	 * exhausted.  checktimer is a device to avoid a gazillion system calls
	 * to get the timer value. On circa-2018 machines, it results in
	 * several timer calls per second. */
	if (ctxt->exhausted) return true;
	ctxt->checktimer++;
	if (((0 == ctxt->checktimer%(1<<18)) && (ctxt->current_resources != NULL) &&
	     //fprintf(stderr, "T") &&
	     resources_exhausted(ctxt->current_resources)))
	{
		ctxt->exhausted = true;
		return true;
	}

	return false;
}

#define NO_COUNT -1
#if PERFORM_COUNT_HISTOGRAMMING
#define INIT_NO_COUNT (Count_bin){.total = NO_COUNT}
#else
#define INIT_NO_COUNT NO_COUNT
#endif
Count_bin count_unknown = INIT_NO_COUNT;

/**
 * psuedocount is used to check to see if a parse is even possible,
 * so that we don't waste CPU time performing an actual count, only
 * to discover that it is zero.
 *
 * A table entry with a count 0 indicates that the parse is not possible.
 * In that case we can skip parsing. If it is not 0, it is the parse
 * result and we can use it and skip parsing too.
 * However, if an entry is not in the hash table, we have to assume the
 * worst case: that the count might be non-zero.  To indicate that case,
 * return the special sentinel value \c count_unknown.
 */
static Count_bin pseudocount(count_context_t * ctxt,
                           int lw, int rw, Connector *le, Connector *re,
                           unsigned int null_count)
{
	/* This check is not necessary for correctness, but it saves CPU time.
	 * If a cross link would result, immediately return 0. Note that there is
	 * no need to check here if the nearest_word fields are in the range
	 * [lw, rw] due to the way start_word/end_word are computed, and due to
	 * nearest_word checks in form_match_list(). */
	if ((le != NULL) && (re != NULL) && (le->nearest_word > re->nearest_word))
		return hist_zero();

	Count_bin *count = table_lookup(ctxt, lw, rw, le, re, null_count, NULL);
	if (NULL == count) return count_unknown;
	return *count;
}

/**
 * Return the number of optional words strictly between w1 and w2.
 */
static int num_optional_words(count_context_t *ctxt, int w1, int w2)
{
	int n = 0;

	for (int w = w1+1; w < w2; w++)
		if (ctxt->sent->word[w].optional) n++;

	return n;
}

#ifdef DEBUG
#define DO_COUNT_TRACE
#endif

#ifdef DO_COUNT_TRACE
#define D_COUNT_TRACE 8
#define LBLSZ 11
#define TRACE_LABEL(l, do_count) \
	(verbosity_level(D_COUNT_TRACE, "do_count") ? \
	 prt_error("%-*s", LBLSZ, STRINGIFY(l)) : 0, do_count)
#define V(c) (!c?"(nil)":connector_string(c))
#define ID(c,w) (!c?w:c->tracon_id)
static Count_bin do_count1(int lineno, count_context_t *ctxt,
                         int lw, int rw,
                         Connector *le, Connector *re,
                         unsigned int null_count);

static Count_bin do_count(int lineno, count_context_t *ctxt,
                        int lw, int rw,
                        Connector *le, Connector *re,
                        unsigned int null_count)
{
	static int level;

	if (!verbosity_level(D_COUNT_TRACE))
		return do_count1(lineno, ctxt, lw, rw, le, re, null_count);

	Count_bin *c = table_lookup(ctxt, lw, rw, le, re, null_count, NULL);
	char m_result[64] = "";
	if (c != NULL)
		snprintf(m_result, sizeof(m_result), "(M=%"COUNT_FMT")", hist_total(c));

	level++;
	prt_error("%*sdo_count%s:%d lw=%d rw=%d le=%s(%d) re=%s(%d) null_count=%u\n\\",
		level*2, "", m_result, lineno, lw, rw, V(le),ID(le,lw), V(re),ID(re,rw), null_count);
	Count_bin r = do_count1(lineno, ctxt, lw, rw, le, re, null_count);
	prt_error("%*sreturn%.*s:%d=%"COUNT_FMT"\n",
	          LBLSZ+level*2, "", (!!c)*3, "(M)", lineno, hist_total(&r));
	level--;

	return r;
}

/*
 * See do_parse() for the purpose of this function.
 *
 * The returned number of parses (called "count" here) is a 32-bit
 * integer. However, this count may sometimes be very big - much larger than
 * can be represented in 32-bits. In such a case, it is just enough to know
 * that such an "overflow" occurred. Internally, large counts are clamped to
 * INT_MAX (2^31-1) - see parse_count_clamp() (we refer below to such
 * values as "clamped"). If the top-level do_count() (the one that is
 * called from do_parse()) returns this value, it means that an overflow
 * has occurred.
 *
 * The function uses a 64-bit signed integer as a count accumulator - named
 * "total". The maximum value it can hold is 2^63-1. If it becomes greater
 * than INT_MAX, it is considered as a count overflow. Care must be
 * taken that this total itself does not overflow, else this detection
 * mechanism would malfunction. To that end, each value from which
 * this total is computed must be small enough so it does not overflow.
 *
 * The function has 4 code sections to calculate the count. Each of them,
 * when entered, returns a value which is clamped (or doesn't need to be
 * clamped). The are marked in the code with "Path 1a", "Path 1b",
 * "Path 2", and "Path 3".
 *
 * Path 1a, Path 1b: If there is a possible linkage between the given
 * words, return 1, else return 0. Here, a count overflow cannot occur.
 *
 * Path 2: The total accumulates the result of the do_count() invocations
 * that are done in a loop. The upper bound on the number of iterations is
 * twice (outer loop) the maximum number of word disjuncts (inner loop).
 * Assuming no more than 2^31 disjuncts per word, and considering that
 * each value is a result of do_count() which is clamped, the total is
 * less than (2*2^31)*(2^31`-1), which is less than 2^63-1, and hence just
 * needs to be clamped before returning.
 *
 * Path 3: The total is calculated as a sum of series of multiplications.
 * To prevent its overflow, we ensure that each term (including the total
 * itself) would not be greater than INT_MAX (2^31-1). Then the result will
 * not be more than (2^31-1)+((2^31-1)*(2^31-1)), which is less than
 * 2^63-1. In this path, each multiplication term that may be greater then
 * INT_MAX (leftcount and rightcount) is clamped before the
 * multiplication, and the total is clamped after the multiplication.
 * Multiplication terms that result from caching (or directly from
 * do_count()) are already clamped.
 */

#define do_count do_count1
#else
#define TRACE_LABEL(l, do_count) (do_count)
#endif /* DO_COUNT TRACE */
static Count_bin do_count(
#ifdef DO_COUNT_TRACE
#undef do_count
#define do_count(...) do_count(__LINE__, __VA_ARGS__)
                          int lineno,
#endif
                          count_context_t *ctxt,
                          int lw, int rw,
                          Connector *le, Connector *re,
                          unsigned int null_count)
{
	w_Count_bin total = hist_zero();
	int start_word, end_word, w;

	/* This check is not necessary for correctness. It typically saves
	 * significant CPU and Table_tracon memory because in many cases a
	 * linkage is not possible due to nearest_word restrictions. */
	if (!valid_nearest_words(le, re, lw, rw)) return hist_zero();

	if (is_panic(ctxt)) return hist_zero();

	/* TODO: static_assert() that null_count is an unsigned int. */
	assert (null_count < INT_MAX, "Bad null count %d", (int)null_count);

	size_t h = 0; /* Initialized value only needed to prevent a warning. */
	{
		Count_bin* const c = table_lookup(ctxt, lw, rw, le, re, null_count, &h);
		if (c != NULL) return *c;
		/* The table entry is to be updated with the found linkage count
		 * before we return. The hash h will be used to locate it. */
	}

	unsigned int unparseable_len = rw-lw-1;

	/* Path 1a. */

#if 1
	/* This check is not necessary for correctness, as it is handled in
	 * the general case below. It looks like it should be slightly faster. */
	if (unparseable_len == 0)
	{
		/* lw and rw are neighboring words */
		/* You can't have a linkage here with null_count > 0 */
		if ((le == NULL) && (re == NULL) && (null_count == 0))
			return table_store(ctxt, lw, rw, le, re, null_count, h, hist_one());

		return table_store(ctxt, lw, rw, le, re, null_count, h, hist_zero());
	}
#endif


	/* The left and right connectors are null, but the two words are
	 * NOT next to each-other. */
	if ((le == NULL) && (re == NULL))
	{
		int nopt_words = num_optional_words(ctxt, lw, rw);

		/* Path 1b. */

		if ((null_count == 0) ||
		    (!ctxt->islands_ok && (lw != -1) && (ctxt->sent->word[lw].d != NULL)))
		{
			/* The null_count of skipping n words is just n.
			 * In case the unparsable range contains optional words, we
			 * don't know here how many of them are actually skipped, because
			 * they may belong to different alternatives and essentially just
			 * be ignored.  Hence the inequality - sane_linkage_morphism()
			 * will discard the linkages with extra null words. */
			if ((null_count <= unparseable_len) &&
			    (null_count >= unparseable_len - nopt_words))
				return table_store(ctxt, lw, rw, le, re, null_count, h, hist_one());

			return table_store(ctxt, lw, rw, le, re, null_count, h, hist_zero());
		}

		/* Path 2. */

		/* Here null_count != 0 and we allow islands (a set of words
		 * linked together but separate from the rest of the sentence).
		 * Because we don't know here if an optional word is just
		 * skipped or is a real null-word (see the comment above) we
		 * try both possibilities: If a real null is encountered, the
		 * rest of the sentence must contain one less null-word. Else
		 * the rest of the sentence still contains the required number
		 * of null words. */

		/* total (w_Count_bin which is int64_t) cannot overflow in this
		 * loop since the number of disjuncts in the inner loop is
		 * surely < 2^31, the outer loop can be iterated at most twice,
		 * and do_count() may return at most 2^31-1. However, it may
		 * become > 2^31-1 and hence needs to be clamped after the loop. */
		w = lw + 1;
		for (int opt = 0; opt <= (int)ctxt->sent->word[w].optional; opt++)
		{
			unsigned int try_null_count = null_count + opt;

			for (Disjunct *d = ctxt->sent->word[w].d; d != NULL; d = d->next)
			{
				if (d->left == NULL)
				{
					hist_accumv(&total, d->cost,
						do_count(ctxt, w, rw, d->right, NULL, try_null_count-1));
				}
			}

			hist_accumv(&total, 0.0,
				do_count(ctxt, w, rw, NULL, NULL, try_null_count-1));
		}

		if (parse_count_clamp(&total))
		{
#if 0
			printf("OVERFLOW 1\n");
#endif
		}
		return table_store(ctxt, lw, rw, le, re, null_count, h, total);
	}

	/* Path 3. */

	/* The word range (lw, rw) gets split in all tentatively possible ways
	 * to LHS term and RHS term.
	 * There can be a total count > 0 only if one of the following
	 * multiplications results in a value > 0. This in turn is possible
	 * only if both multiplication terms > 0:
	 *    LHS term    RHS term
	 * 1. leftcount x rightcount
	 * 2. leftcount x l_bnr
	 * 3. r_bnl     x rightcount
	 *
	 * In addition:
	 * - leftcount > 0   is possible only if there is match_left.
	 * - rightcount > 0  is possible only if there is match_right.
	 * - r_bnl > 0       is possible only if le==NULL.
	 *
	 * Since the result count is a sum of multiplications of the LHS and
	 * RHS counts, if one of them is zero, we can skip calculating the
	 * other one.
	 */

	if (le == NULL)
	{
		/* No leftcount, and no rightcount for (w < re->farthest_word). */
		start_word = MAX(lw+1, re->farthest_word);
	}
	else
	{
		/* The following cannot be optimized like end_word due to l_bnr. */
		start_word = le->nearest_word;
	}

	if (re == NULL)
	{
		/* No rightcount, and no leftcount for (w > le->farthest_word). */
		end_word = MIN(rw, le->farthest_word+1);
	}
	else
	{
		/* If the LHS count for a word would be zero for a left-end connector
		 * due to the distance of this word, we can skip its handling
		 * entirely. So the checked word interval can be shortened. */
		if ((le != NULL) && (re->nearest_word > le->farthest_word))
			end_word = le->farthest_word + 1;
		else
			end_word = re->nearest_word + 1;
	}

	fast_matcher_t *mchxt = ctxt->mchxt;
	bool lrcnt_cache_changed = false;
	int next_word = MAX_SENTENCE;

	/* Select the table and word-vector offset for word skipping. */
	wordvecp wvp = NULL;
	int woffset = 0;
	if (!ctxt->is_short)
	{
		wordvecp *wvpa = get_lrcnt_wvpa(ctxt, le, re);
		wvp = alloc_lrcnt_wv(ctxt, wvpa, le, re);
		woffset = (le == NULL) ? re->farthest_word : le->nearest_word;
	}

	for (w = start_word; w < end_word; w = next_word)
	{
		COUNT_COST(ctxt->count_cost[0]++;)

		/* Start of nonzero leftcount/rightcount range cache check. It is
		 * extremely effective for long sentences, but doesn't speed up
		 * short ones.
		 *
		 * FIXME: l/rcnt_optimize==false doubles the Table_tracon cache!
		 * Try to fix it by not caching zero counts in Table_tracon when
		 * l/rcnt_optimize==false. If this can be fixed, a significant
		 * speedup is expected. */

		wordvecp lrcnt_cache = NULL;
		bool lrcnt_found = false;     /* TRUE iff a range yielded l/r count */
		bool lcnt_optimize = true;   /* Perform left count optimization */
		bool rcnt_optimize = true;   /* Perform right count optimization */
		unsigned int lnull_start = 0; /* First null_count to check */
		unsigned int lnull_end = null_count; /* Last null_count to check */
		Connector *fml_re = re;       /* For form_match_list() only */
		Disjunct ***mlcl = NULL, ***mlcr = NULL;
		bool using_cached_match_list = false;
		Count_bin *l_cache = NULL;
		Count_bin *r_cache = NULL;
		unsigned int lcount_index = 0; /* Cached left count index */

		if (ctxt->is_short)
		{
			next_word = w + 1;
		}
		else
		{
			lrcnt_cache = &wvp[w - woffset];

			/* Use the word-skip vector to skip over words that are
			 * known to yield a zero count. */
			next_word = lrcnt_cache->check_next;
			if (next_word == INCREMENT_WORD) next_word = w + 1;

			if (le != NULL)
			{
				lrcnt_cache = lrcnt_check(lrcnt_cache, null_count, &lnull_start);
				if (lrcnt_cache == &lrcnt_cache_zero) continue;

				if (lrcnt_cache != NULL)
				{
					lcnt_optimize = false;
				}

				if ((re != NULL) && (re->farthest_word <= w))
				{
					/* If it is already known that "re" would yield a zero
					 * rightcount, there is no need to fetch the right match list.
					 * The code below will still check for possible l_bnr counts. */
					if (no_count(ctxt, 1, re, w - re->farthest_word, null_count))
						fml_re = NULL;
				}
			}
			else
			{
				/* Here re != NULL. */
				unsigned int rnull_start;
				lrcnt_cache = lrcnt_check(lrcnt_cache, null_count, &rnull_start);
				if (lrcnt_cache == &lrcnt_cache_zero) continue;

				if (lrcnt_cache != NULL)
				{
					rcnt_optimize = false;
					if (rnull_start <= null_count)
						lnull_end -= rnull_start;
				}
			}
			/* End of nonzero leftcount/rightcount range cache check. */

			if ((lrcnt_cache == NULL) && (ctxt->sent->null_count == 0))
			{
				using_cached_match_list = true;

				if (le != NULL)
				{
					l_cache = get_cached_count(ctxt, 0, w, le);
					mlcl = get_cached_match_list(ctxt, 0, w, le);
				}
				if (fml_re != NULL && ((le == NULL) || (re->farthest_word <= w)))
				{
					r_cache = get_cached_count(ctxt, 1, w, re);
					mlcr = get_cached_match_list(ctxt, 1, w, re);
				}
			}
		}

		size_t mlb = form_match_list(mchxt, w, le, lw, fml_re, rw, mlcl, mlcr);

#ifdef VERIFY_MATCH_LIST
		Disjunct *od = get_match_list_element(mchxt, mlb);
		uint16_t id = od ? od->match_id : 0;
#endif

		for (size_t mle = mlb; get_match_list_element(mchxt, mle) != NULL; mle++)
		{
			COUNT_COST(ctxt->count_cost[1]++;)

			Disjunct *d = get_match_list_element(mchxt, mle);
#ifdef VERIFY_MATCH_LIST
			assert(id == d->match_id, "Modified id (%u!=%u)", id, d->match_id);
#endif
			bool Lmatch = d->match_left;
			bool Rmatch = d->match_right;
			w_Count_bin leftcount = NO_COUNT;
			w_Count_bin rightcount = NO_COUNT;
			bool leftpcount = false;
			bool rightpcount = false;

			d->match_left = d->match_right = false;

			if (using_cached_match_list)
			{
				/* If a cached left match list is used, form_match_list() always
				 * uses all of its disjuncts. But if a cached right match list
				 * is used and le!=0, form_match_list() omits its disjuncts that
				 * don't have a left match (see "lc optimization" there)).
				 * Since the left/right cached count elements correspond to the
				 * full cached match lists (see count_expectation), an
				 * incremental counter can be used for the cached left count,
				 * but for the cached right count we depend on form_match_list()
				 * to set d->rcount_index as the index into the corresponding
				 * cached right count array. */
				if (Lmatch && (l_cache != NULL))
				{
					leftpcount = true;
					leftcount = l_cache[lcount_index++];
				}
				if (Rmatch && (r_cache != NULL))
				{
					rightpcount = true;
					rightcount = r_cache[d->rcount_index];
				}
			}

			for (unsigned int lnull_cnt = lnull_start; lnull_cnt <= lnull_end; lnull_cnt++)
			{
				COUNT_COST(ctxt->count_cost[2]++;)

				int rnull_cnt = null_count - lnull_cnt;
				/* Now lnull_cnt and rnull_cnt are the null-counts we're
				 * requiring in those parts respectively. */

				if (!using_cached_match_list)
				{
					leftcount = NO_COUNT;
					rightcount = NO_COUNT;
					leftpcount = false;
					rightpcount = false;
				}

				Count_bin l_any = INIT_NO_COUNT;
				Count_bin r_any = INIT_NO_COUNT;
				Count_bin l_cmulti = INIT_NO_COUNT;
				Count_bin l_dmulti = INIT_NO_COUNT;
				Count_bin l_dcmulti = INIT_NO_COUNT;
				Count_bin l_bnr = INIT_NO_COUNT;
				Count_bin r_cmulti = INIT_NO_COUNT;
				Count_bin r_dmulti = INIT_NO_COUNT;
				Count_bin r_dcmulti = INIT_NO_COUNT;
				Count_bin r_bnl = (le == NULL) ? INIT_NO_COUNT : hist_zero();

				/* Now, we determine if (based on table only) we can see that
				   the current range is not parsable. */

				/* The result count is a sum of multiplications of
				 * LHS and RHS counts. If one of them is zero, we can skip
				 * calculating the other one.
				 *
				 * So, first perform pseudocounting as an optimization. If
				 * the pseudocount is zero, then we know that the true
				 * count will be zero.
				 *
				 * Cache the result in the l_* and r_* variables, so a table
				 * lookup can be skipped in cases we cannot skip the actual
				 * calculation and a table entry exists. */
				if (Lmatch && !leftpcount)
				{
					l_any = pseudocount(ctxt, lw, w, le->next, d->left->next, lnull_cnt);
					leftpcount = (hist_total(&l_any) != 0);
					if (!leftpcount && le->multi)
					{
						l_cmulti =
							pseudocount(ctxt, lw, w, le, d->left->next, lnull_cnt);
						leftpcount |= (hist_total(&l_cmulti) != 0);
					}
					if (!leftpcount && d->left->multi)
					{
						l_dmulti =
							pseudocount(ctxt, lw, w, le->next, d->left, lnull_cnt);
						leftpcount |= (hist_total(&l_dmulti) != 0);
					}
					if (!leftpcount && le->multi && d->left->multi)
					{
						l_dcmulti =
							pseudocount(ctxt, lw, w, le, d->left, lnull_cnt);
						leftpcount |= (hist_total(&l_dcmulti) != 0);
					}
				}

				if (Rmatch && !rightpcount && (leftpcount || (le == NULL)))
				{
					r_any = pseudocount(ctxt, w, rw, d->right->next, re->next, rnull_cnt);
					rightpcount = (hist_total(&r_any) != 0);
					if (!rightpcount && re->multi)
					{
						r_cmulti =
							pseudocount(ctxt, w, rw, d->right->next, re, rnull_cnt);
						rightpcount |= (hist_total(&r_cmulti) != 0);
					}
					if (!rightpcount && d->right->multi)
					{
						r_dmulti =
							pseudocount(ctxt, w,rw, d->right, re->next, rnull_cnt);
						rightpcount |= (hist_total(&r_dmulti) != 0);
					}
					if (!rightpcount && d->right->multi && re->multi)
					{
						r_dcmulti =
							pseudocount(ctxt, w, rw, d->right, re, rnull_cnt);
						rightpcount |= (hist_total(&r_dcmulti) != 0);
					}
				}

#define COUNT(c, do_count) \
	{ c = TRACE_LABEL(c, do_count); }

				if (leftpcount)
				{
					/* Evaluate using the left match, but not the right. */
					COUNT(l_bnr, do_count(ctxt, w, rw, d->right, re, rnull_cnt));
				}
				else
				{
					if (!rightpcount) continue; /* Left and right counts are 0. */
					if (le == NULL)
					{
						/* Evaluate using the right match, but not the left. */
						COUNT(r_bnl, do_count(ctxt, lw, w, le, d->left, lnull_cnt));
					}
				}

#define CACHE_COUNT(c, how_to_count, do_count) \
	{ \
		Count_bin count = (hist_total(&c) == NO_COUNT) ? \
			TRACE_LABEL(c, do_count) : c; \
		how_to_count; \
	}
				/* If the pseudocounting above indicates one of the terms
				 * in the count multiplication is zero,
				 * we know that the true total is zero. So we don't
				 * bother counting the other term at all, in that case. */

				/* To enable 31-bit overflow detection, `total`, `leftcount`
				 * and `rightcount` are signed 64-bit, and are clamped cached
				 * values, or are clamped below before they are used.  `total`
				 * is initially 0 and is clamped at the end of each iteration.
				 * So the result will never be more than
				 * (2^31-1)+((2^31-1)*(2^31-1)),
				 * which is less than 2^63-1. */
				if (leftpcount &&
				    (!lcnt_optimize || rightpcount || (0 != hist_total(&l_bnr))))
				{
					if (hist_total(&leftcount) == NO_COUNT)
					{
						CACHE_COUNT(l_any, leftcount = count,
							do_count(ctxt, lw, w, le->next, d->left->next, lnull_cnt));
						if (le->multi)
							CACHE_COUNT(l_cmulti, hist_accumv(&leftcount, d->cost, count),
								do_count(ctxt, lw, w, le, d->left->next, lnull_cnt));
						if (d->left->multi)
							CACHE_COUNT(l_dmulti, hist_accumv(&leftcount, d->cost, count),
								do_count(ctxt, lw, w, le->next, d->left, lnull_cnt));
						if (d->left->multi && le->multi)
							CACHE_COUNT(l_dcmulti, hist_accumv(&leftcount, d->cost, count),
								do_count(ctxt, lw, w, le, d->left, lnull_cnt));
					}

					if (0 < hist_total(&leftcount))
					{
						parse_count_clamp(&leftcount); /* May be up to 4*2^31. */
						lrcnt_found = true;
						d->match_left = true;

						/* Evaluate using the left match, but not the right */
						CACHE_COUNT(l_bnr, hist_muladdv(&total, &leftcount, d->cost, count),
							do_count(ctxt, w, rw, d->right, re, rnull_cnt));
					}
				}

				if (rightpcount &&
				    (!rcnt_optimize || (0 < hist_total(&leftcount)) || (0 != hist_total(&r_bnl))))
				{
					if (hist_total(&rightcount) == NO_COUNT)
					{
						CACHE_COUNT(r_any, rightcount = count,
							do_count(ctxt, w, rw, d->right->next, re->next, rnull_cnt));
						if (re->multi)
							CACHE_COUNT(r_cmulti, hist_accumv(&rightcount, d->cost, count),
								do_count(ctxt, w, rw, d->right->next, re, rnull_cnt));
						if (d->right->multi)
							CACHE_COUNT(r_dmulti, hist_accumv(&rightcount, d->cost, count),
								do_count(ctxt, w, rw, d->right, re->next, rnull_cnt));
						if (d->right->multi && re->multi)
							CACHE_COUNT(r_dcmulti, hist_accumv(&rightcount, d->cost, count),
								do_count(ctxt, w, rw, d->right, re, rnull_cnt));
					}

					if (0 < hist_total(&rightcount))
					{
						parse_count_clamp(&rightcount); /* May be up to 4*2^31. */
						if (le == NULL)
						{
							lrcnt_found = true;
							d->match_right = true;

							/* Evaluate using the right match, but not the left */
							CACHE_COUNT(r_bnl, hist_muladdv(&total, &rightcount, d->cost, count),
								do_count(ctxt, lw, w, le, d->left, lnull_cnt));
						}
						else
						{
							/* Total number where links are used on both side.
							 * Note that we don't have leftcount if le == NULL. */
							hist_muladd(&total, &leftcount, 0.0, &rightcount);
						}
					}
				}

				parse_count_clamp(&total);
			}

			if ((lrcnt_cache != NULL) && (d->match_left || d->match_right) &&
			    (ctxt->sent->null_count == 0))
			{
				lrcnt_keep_count(lrcnt_cache, /*dir*/le == NULL, d, leftcount,
				                 rightcount);
			}
		}

		if (lrcnt_cache != NULL)
		{
			bool match_list = (get_match_list_element(mchxt, mlb) != NULL);
			if (lrcnt_expectation_update(lrcnt_cache, lrcnt_found, match_list,
			                             null_count))
			{
				lrcnt_cache_changed = true;
			}
			if (lrcnt_found && (ctxt->sent->null_count == 0))
				lrcnt_cache_match_list(lrcnt_cache, mchxt, mlb, /*dir*/le == NULL);
		}

		pop_match_list(mchxt, mlb);
	}

	if (lrcnt_cache_changed)
		generate_word_skip_vector(ctxt, wvp, le, re, start_word, end_word, lw, rw);

	return table_store(ctxt, lw, rw, le, re, null_count, h, total);
}

/**
 * Returns the number of ways the sentence can be parsed with the
 * specified null count. Assumes that the fast-matcher and the count
 * context have already been initialized, and will be freed later. The
 * "null_count" argument is the number of words that are allowed to
 * have no links to them.
 *
 * This the full-fledged parser, but it only 'counts', in order to
 * avoid an explosion of allocated memory structures to hold each
 * possible parse.  Thus, to see an 'actual' parse, a second pass
 * must be made, with build_parse_set(), to get actual parse structures.
 *
 * The work is split up this way for two reasons:
 * 1) A given sentence may have thousands of parses, and the user is
 *    interested in only a few.
 * 2) A given sentence may have billions of parses, in which case,
 *    allocating for each would blow out RAM.
 * So, basically, its good to know how many parses to expect, before
 * starting to allocate parse structures.
 *
 * The count returned here is meant to be completely accurate; it is
 * not an approximation!
 *
 * Currently, the code has been designed to maintain a histogram of
 * the cost of each of the parses. The number and width of the bins
 * is adjustable in histogram.c. At this time, the histogram is not
 * used anywhere, and a 3-5% speedup is available if it is avoided.
 * We plan to use this histogram, later ....
 */
int do_parse(Sentence sent, fast_matcher_t *mchxt, count_context_t *ctxt,
             Parse_Options opts)
{
	Count_bin hist;

	ctxt->current_resources = opts->resources;
	ctxt->exhausted = false;
	ctxt->checktimer = 0;
	ctxt->islands_ok = opts->islands_ok;
	ctxt->mchxt = mchxt;

	hist = do_count(ctxt, -1, sent->length, NULL, NULL, sent->null_count+1);

	table_stat(ctxt);
	return (int)hist_total(&hist);
}

/* sent_length is used only as a hint for the hash table size ... */
count_context_t * alloc_count_context(Sentence sent, Tracon_sharing *ts)
{
	count_context_t *ctxt = malloc (sizeof(count_context_t));
	memset(ctxt, 0, sizeof(count_context_t));

	ctxt->sent = sent;
	ctxt->is_short =
		(sent->length <= min_len_word_vector) && !IS_GENERATION(ctxt->sent->dict);

	if (!ctxt->is_short)
	{
		/* next_id keeps the last tracon_id used, so we need +1 for array size.  */
		for (unsigned int dir = 0; dir < 2; dir++)
			ctxt->table_lrcnt[dir].sz = ts->next_id[!dir] + 1;

		init_table_lrcnt(ctxt);
	}

	/* consecutive blocks of this many words are considered as
	 * one null link. */
	/* ctxt->null_block = 1; */

<<<<<<< HEAD
#if 0
	if (NULL != sent->Table_connector_pool)
=======
	if (NULL != sent->Table_tracon_pool)
>>>>>>> d80760ed
	{
		pool_reuse(sent->Table_tracon_pool);
	}
	else
#endif
	{
<<<<<<< HEAD
		pool_delete(sent->Table_connector_pool);
		sent->Table_connector_pool =
			pool_new(__func__, "Table_connector",
			         /*num_elements*/16384, sizeof(Table_connector),
=======
		unsigned int num_elts = estimate_tracon_entries(sent);
		sent->Table_tracon_pool =
			pool_new(__func__, "Table_tracon",
			         num_elts, sizeof(Table_tracon),
>>>>>>> d80760ed
			         /*zero_out*/false, /*align*/false, /*exact*/false);
	}

	init_table(ctxt);
	return ctxt;
}

size_t tcpsize(Sentence);
size_t tcpsize(Sentence sent) {
return pool_size(sent->Table_connector_pool); }

void free_count_context(count_context_t *ctxt, Sentence sent)
{
	if (NULL == ctxt) return;
	COUNT_COST(lgdebug(+D_COUNT,
	           "Count cost per: word %"PRIu64", "
	           "disjunct %"PRIu64", null_count %"PRIu64"\n",
	            ctxt->count_cost[0], ctxt->count_cost[1], ctxt->count_cost[2]);)

	free_table_lrcnt(ctxt);
	free(ctxt);
}<|MERGE_RESOLUTION|>--- conflicted
+++ resolved
@@ -1630,29 +1630,19 @@
 	 * one null link. */
 	/* ctxt->null_block = 1; */
 
-<<<<<<< HEAD
 #if 0
-	if (NULL != sent->Table_connector_pool)
-=======
 	if (NULL != sent->Table_tracon_pool)
->>>>>>> d80760ed
 	{
 		pool_reuse(sent->Table_tracon_pool);
 	}
 	else
 #endif
 	{
-<<<<<<< HEAD
 		pool_delete(sent->Table_connector_pool);
-		sent->Table_connector_pool =
-			pool_new(__func__, "Table_connector",
-			         /*num_elements*/16384, sizeof(Table_connector),
-=======
 		unsigned int num_elts = estimate_tracon_entries(sent);
 		sent->Table_tracon_pool =
 			pool_new(__func__, "Table_tracon",
 			         num_elts, sizeof(Table_tracon),
->>>>>>> d80760ed
 			         /*zero_out*/false, /*align*/false, /*exact*/false);
 	}
 
