--- conflicted
+++ resolved
@@ -1628,10 +1628,7 @@
 	else
 #endif
 	{
-<<<<<<< HEAD
 		pool_delete(sent->Table_tracon_pool);
-		unsigned int num_elts = estimate_tracon_entries(sent);
-=======
 		/* The estimate_tracon_entries() provides an upper limit to
 		 * how many might get allocated in a "typical" sentence. The
 		 * lower bound is 12 times smaller. So, start with that. If
@@ -1644,7 +1641,6 @@
 		 */
 		size_t num_elts = estimate_tracon_entries(sent);
 		num_elts /= 12;
->>>>>>> 7951ed83
 		sent->Table_tracon_pool =
 			pool_new(__func__, "Table_tracon",
 			         num_elts, sizeof(Table_tracon),
