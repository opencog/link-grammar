/*************************************************************************/
/* Copyright (c) 2004                                                    */
/* Daniel Sleator, David Temperley, and John Lafferty                    */
/* Copyright 2008, 2009, 2013, 2014 Linas Vepstas                        */
/* All rights reserved                                                   */
/*                                                                       */
/* Use of the link grammar parsing system is subject to the terms of the */
/* license set forth in the LICENSE file included with this software.    */
/* This license allows free redistribution and use in source and binary  */
/* forms, with or without modification, subject to certain conditions.   */
/*                                                                       */
/*************************************************************************/
#include <limits.h>

#include "api-structures.h"
#include "count.h"
#include "dict-common/dict-common.h"   // For Dictionary_s
#include "disjunct-utils.h"
#include "extract-links.h"
#include "fast-match.h"
#include "linkage/analyze-linkage.h"
#include "linkage/linkage.h"
#include "linkage/sane.h"
#include "parse.h"
#include "post-process/post-process.h"
#include "preparation.h"
#include "prune.h"
#include "resources.h"
#include "tokenize/word-structures.h"  // For Word_struct

#define D_PARSE 5 /* Debug level for this file. */

static Linkage linkage_array_new(int num_to_alloc)
{
	Linkage lkgs = (Linkage) malloc(num_to_alloc * sizeof(struct Linkage_s));
	memset(lkgs, 0, num_to_alloc * sizeof(struct Linkage_s));
	return lkgs;
}

void linkage_array_free(Linkage lkgs)
{
	free(lkgs);
}

static void find_unused_disjuncts(Sentence sent, extractor_t *pex)
{
	const size_t disjunct_used_sz =
		sizeof(bool) * sent->wildcard_word_num_disjuncts;
	sent->disjunct_used = malloc(disjunct_used_sz);

	memset(sent->disjunct_used, 0, disjunct_used_sz);

	if (pex != NULL)
		mark_used_disjuncts(pex, sent->disjunct_used);

	if (verbosity_level(+D_PARSE))
	{
		unsigned int num_unused = 0;
		for (unsigned int i = 0; i < sent->wildcard_word_num_disjuncts; i++)
			if (!sent->disjunct_used[i]) num_unused++;
		prt_error("Info: Unused disjuncts %u/%u\n", num_unused,
		          sent->wildcard_word_num_disjuncts);
	}
}

static void setup_linkages(Sentence sent, extractor_t* pex,
                          fast_matcher_t* mchxt,
                          count_context_t* ctxt,
                          Parse_Options opts)
{
	sent->overflowed = build_parse_set(pex, sent, mchxt, ctxt, sent->null_count, opts);
	print_time(opts, "Built parse set");

	if (sent->overflowed && (1 < opts->verbosity) && !IS_GENERATION(sent->dict))
	{
		err_ctxt ec = { sent };
		err_msgc(&ec, lg_Warn, "Count overflow.\n"
			"Considering a random subset of %zu of an unknown and large number of linkages\n",
			opts->linkage_limit);
	}

	if (sent->num_linkages_found == 0)
	{
		sent->num_linkages_alloced = 0;
		sent->num_linkages_post_processed = 0;
		sent->num_valid_linkages = 0;
		sent->lnkages = NULL;
		return;
	}

	sent->num_linkages_alloced =
		MIN(sent->num_linkages_found, (int) opts->linkage_limit);

	/* Now actually malloc the array in which we will process linkages. */
	/* We may have been called before, e.g. this might be a panic parse,
	 * and the linkages array may still be there from last time.
	 * XXX free_linkages() zeros sent->num_linkages_found. */
	if (sent->lnkages) free_linkages(sent);
	sent->lnkages = linkage_array_new(sent->num_linkages_alloced);
}

/**
 *  Print the chosen_disjuncts words.
 *  This is used for debug, e.g. for tracking them in the Wordgraph display.
 */
static void print_chosen_disjuncts_words(const Linkage lkg, bool prt_optword)
{
	size_t i;
	dyn_str *djwbuf = dyn_str_new();

	err_msg(lg_Debug, "Linkage %p (%zu words): ", lkg, lkg->num_words);
	for (i = 0; i < lkg->num_words; i++)
	{
		Disjunct *cdj = lkg->chosen_disjuncts[i];
		const char *djw; /* disjunct word - the chosen word */

		if (NULL == cdj)
		{
			djw = (prt_optword && lkg->sent->word[i].optional) ? "{}" : "[]";
		}
		else if (0 == cdj->is_category)
		{
			if ('\0' == cdj->word_string[0])
				djw = "\\0"; /* null string - something is wrong */
			else
				djw = cdj->word_string;
		}
		else
		{
			if ((NULL == cdj->category))
			{
				djw = "\\0"; /* something is wrong */
			}
			else
			{
				char *cbuf = alloca(32); /* much more space than needed */
				snprintf(cbuf, 32, "Category[0]:%u", cdj->category[0].num);
				djw = cbuf;
			}
		}

		dyn_strcat(djwbuf, djw);
		dyn_strcat(djwbuf, " ");
	}
	err_msg(lg_Debug, "%s\n", djwbuf->str);
	dyn_str_delete(djwbuf);
}

/**
 * Return \c true iff \p sent has an optional word.
 */
static bool optional_word_exists(Sentence sent)
{
	for (WordIdx w = 0; w < sent->length; w++)
		if (sent->word[w].optional) return true;

	return false;
}

TLS size_t N_invalid_morphism = 0;

#define D_PL 7
/**
 * This fills the linkage array with morphologically-acceptable
 * linkages.
 */
static void process_linkages(Sentence sent, extractor_t* pex,
                             Parse_Options opts)
{
	if (0 == sent->num_linkages_found) return;
	if (0 == sent->num_linkages_alloced) return; /* Avoid a later crash. */

	/* Pick random linkages if we get more than what was asked for. */
	bool pick_randomly = sent->overflowed ||
	    (sent->num_linkages_found > (int) opts->linkage_limit);

	sent->num_valid_linkages = 0;
	N_invalid_morphism = 0;

	int itry = 0;
	size_t in = 0;
	int maxtries;

	/* In the case of overflow, which will happen for some long
	 * sentences, but is particularly common for the amy/ady random
	 * splitters, we want to find as many morpho-acceptable linkages
	 * as possible, but keep the CPU usage down, as these might be
	 * very rare. This is due to a bug/feature in the interaction
	 * between the word-graph and the parser: valid morph linkages
	 * can be one-in-a-thousand.. or worse.  Search for them, but
	 * don't over-do it.
	 * Note: This problem has recently been alleviated by an
	 * alternatives-compatibility check in the fast matcher - see
	 * alt_connection_possible().
	 */
#define MAX_TRIES 250000

	if (pick_randomly)
	{
		/* Try picking many more linkages, but not more than possible. */
		maxtries = MIN((int) sent->num_linkages_alloced + MAX_TRIES,
		               sent->num_linkages_found);
	}
	else
	{
		maxtries = sent->num_linkages_alloced;
	}

	bool need_sane_morphism = !IS_GENERATION(sent->dict) ||
	                          optional_word_exists(sent);
	bool need_init = true;
	for (itry=0; itry<maxtries; itry++)
	{
		Linkage lkg = &sent->lnkages[in];
		Linkage_info * lifo = &lkg->lifo;

		/* Negative values tell extract-links to pick randomly; for
		 * reproducible-rand, the actual value is the rand seed. */
		lifo->index = pick_randomly ? -(itry+1) : itry;

		if (need_init)
		{
			partial_init_linkage(sent, lkg, sent->length);
			need_init = false;
		}
		extract_links(pex, lkg);
		compute_link_names(lkg, sent->string_set);

		if (verbosity_level(+D_PL))
		{
			err_msg(lg_Debug, "chosen_disjuncts before:\n\\");
			print_chosen_disjuncts_words(lkg, /*prt_opt*/true);
		}

		if (need_sane_morphism)
		{
			if (sane_linkage_morphism(sent, lkg, opts))
			{
				remove_empty_words(lkg);

				if (verbosity_level(+D_PL))
				{
					err_msg(lg_Debug, "chosen_disjuncts after:\n\\");
					print_chosen_disjuncts_words(lkg, /*prt_opt*/false);
				}
			}
			else
			{
				N_invalid_morphism++;
				lkg->num_links = 0;
				lkg->num_words = sent->length;
				// memset(lkg->link_array, 0, lkg->lasz * sizeof(Link));
				memset(lkg->chosen_disjuncts, 0, sent->length * sizeof(Disjunct *));

				continue;
			}
		}

		if (IS_GENERATION(sent->dict))
			compute_generated_words(sent, lkg);

		need_init = true;
		in++;
		if (in >= sent->num_linkages_alloced) break;
	}

	/* The last one was alloced, but never actually used. Free it. */
	if (!need_init) free_linkage(&sent->lnkages[in]);

	sent->num_valid_linkages = in;

	/* The remainder of the array is garbage; we never filled it in.
	 * So just pretend that it's shorter than it is */
	sent->num_linkages_alloced = sent->num_valid_linkages;

	if (verbosity >= D_USER_INFO)
	{
		lgdebug(0, "Info: sane_morphism(): %zu of %d linkages had "
		        "invalid morphology construction\n", N_invalid_morphism,
		        itry + (itry != maxtries));
	}
}

/**
 * Linkage-equivalent predicate. Return zero if they are equivalent,
 * else return +1 or -1. This does provide a stable sort; inequivalent
 * linkages are always sorted the same way.
 *
 * This assumes that the more basic inequivalence compares have already
 * been done. This only disambiguates the final little bit of
 * nearly-identical linkages.
 */
static int linkage_equiv_p(Linkage lpv, Linkage lnx)
{
	// Compare link endpoints
	for (uint32_t li=0; li<lpv->num_links; li++)
	{
		Link * plk = &lpv->link_array[li];
		Link * nlk = &lnx->link_array[li];

		// Compare word-endpoints first. Most differences are likely
		// to be noticeable here. This is an inexpensive check.
		int lwd = plk->lw - nlk->lw;
		if (lwd) return lwd;

		int rwd = plk->rw - nlk->rw;
		if (rwd) return rwd;
	}

	// Compare link names. This is slightly more expensive than the
	// check above, so we defer this check.
	for (uint32_t li=0; li<lpv->num_links; li++)
	{
		Link * plk = &lpv->link_array[li];
		Link * nlk = &lnx->link_array[li];

		// String set guarantees that if the pointer differs,
		// then the string does too.
		if (plk->link_name != nlk->link_name)
			return strcmp(plk->link_name, nlk->link_name);
	}

	// Compare words. The chosen_disjuncts->word_string is the
	// dictionary word. It can happen that two different dictionary
	// words can have the same disjunct, and thus result in the same
	// linkage. For backwards compat, we will report these as being
	// different, as printing will reveal the differences in words.
	for (uint32_t wi=0; wi<lpv->num_words; wi++)
	{
		Disjunct * pdj = lpv->chosen_disjuncts[wi];
		Disjunct * ndj = lnx->chosen_disjuncts[wi];

		// Parses with non-zero null count will have null words,
		// i.e. word without chosen_disjuncts. Avoid a null-pointer
		// deref in this case.
		if (NULL == pdj)
		{
			// If one is null, both should be null. (I think this
			// will always be true, but I'm not sure.)
			if (NULL == ndj) continue;
			return 1;
		}
		if (pdj->word_string != ndj->word_string)
			return strcmp(pdj->word_string, ndj->word_string);
	}

	// Compare connector types at the link endpoints. If we are here,
	// then the link endpoints landed on the same words, and the link
	// names were the same. The connector types might still differ,
	// due to intersection. The multi-connector flag might differ.
	// However, neither of these are likely. It is plausible to skip
	// this check entirely, its mostly a CPU-time-waster that will
	// never find any differences for the almost any situation.
	for (uint32_t li=0; li<lpv->num_links; li++)
	{
		Link * plk = &lpv->link_array[li];
		Link * nlk = &lnx->link_array[li];

		if (plk->lc != nlk->lc)
		{
			int diff = strcmp(plk->lc->desc->string, nlk->lc->desc->string);
			if (diff) return diff;
			int md = plk->lc->multi - nlk->lc->multi;
			if (md) return md;
		}
		if (plk->rc != nlk->rc)
		{
			int diff = strcmp(plk->rc->desc->string, nlk->rc->desc->string);
			if (diff) return diff;
			int md = plk->rc->multi - nlk->rc->multi;
			if (md) return md;
		}
	}

#if DOUBLE_CHECK
	// We also expect the chosen disjuncts to be identical. But after
	// the above checks, it should be impossible that they differ.
	for (uint32_t wi=0; wi<lpv->num_words; wi++)
	{
		if (lpv->chosen_disjuncts[wi] != lnx->chosen_disjuncts[wi])
			return strcmp(
				linkage_get_disjunct_str(lpv, wi),
				linkage_get_disjunct_str(lnx, wi));
	}
#endif

	// Since the above performed a stable compare, we can safely mark
	// the second linkage as a duplicate of the first.
	lnx->dupe = true;
	return 0;
}

/**
 * VDAL == Compare by Violations, Disjunct, Link length.
 */
int VDAL_compare_linkages(Linkage l1, Linkage l2)
{
	Linkage_info * p1 = &l1->lifo;
	Linkage_info * p2 = &l2->lifo;

	if (p1->N_violations != p2->N_violations)
		return (p1->N_violations - p2->N_violations);

	if (p1->unused_word_cost != p2->unused_word_cost)
		return (p1->unused_word_cost - p2->unused_word_cost);

	float diff = p1->disjunct_cost - p2->disjunct_cost;

#define COST_EPSILON 1.0e-6
	if (COST_EPSILON < diff) return 1;
	if (diff < -COST_EPSILON) return -1;

	if (p1->link_cost != p2->link_cost)
		return (p1->link_cost - p2->link_cost);

	if (l1->num_words != l2->num_words)
		return l1->num_words - l2->num_words;

	// Don't bother sorting bad linkages any further.
	if (0 < p1->N_violations) return 0;

	return linkage_equiv_p(l1, l2);
}

/**
 * Remove duplicate linkages in the link array. Duplicates can appear
 * if the number of parses overflowed, or if the number of parses is
 * larger than the linkage array. In this case, random linkages will
 * be selected, and, by random chance, duplicate linkages can be
 * selected. When the alloc array is slightly less than the number of
 * linkages found, then as many as half(!) of the linkages can be
 * duplicates.
 *
 * This assumes that the duplicates have already been detected and
 * marked by setting `linkage->dupe=true` during linkage sorting.
 */
static void deduplicate_linkages(Sentence sent, int linkage_limit)
{
	int linkage_dedup = -1;
	const char *test_linkage_dedup = test_enabled("linkage-dedup");
	/* Never dedup: linkage-dedup:0; Always dedup: linkage-dedup:1 . */

	if (test_linkage_dedup != NULL)
	{
		if ((test_linkage_dedup[0] != ':') || (test_linkage_dedup[1] == '\0'))
			linkage_dedup = 1; /* just linkage-dedup w/o value defaults to 1 */
		else
			linkage_dedup = atoi(test_linkage_dedup + 1);
	}

	/* No need for deduplication, if random selection wasn't done. */
	if ((linkage_dedup == 0) || ((linkage_dedup < 0) &&
	    !sent->overflowed && (sent->num_linkages_found <= linkage_limit)))
		return;

	// Deduplicate the valid linkages only; its not worth wasting
	// CPU time on the rest.  Sorting guarantees that the valid
	// linkages come first.
	uint32_t nl = sent->num_valid_linkages;
	if (2 > nl) return;

	// Sweep away duplicates
	uint32_t tgt = 0;
	uint32_t blkstart = 0;
	uint32_t blklen = 1; // Initial block, already skipped
	uint32_t num_dupes = 0;
	for (uint32_t i=1; i<nl; i++)
	{
		Linkage lnx = &sent->lnkages[i];
		if (false == lnx->dupe) { blklen++; continue; }
		free_linkage(lnx);
		num_dupes ++;

		// If there's a block of good linkages to copy, then copy.
		if (0 < blklen)
		{
			// Skip initial block; it is already in place.
			if (0 < tgt)
			{
				Linkage ltgt = &sent->lnkages[tgt];
				Linkage lsrc = &sent->lnkages[blkstart];
				memmove(ltgt, lsrc, blklen * sizeof(struct Linkage_s));
			}
			tgt += blklen;
			blklen = 0;
		}

		// The next good linkage comes after this bad one.
		blkstart = i+1;
	}

	// Copy the final block. This will copy the rest of the valid
	// linkages, as well as the bad ones. (We need to copy the bad
	// ones, because users can still examine them with the UI.)
	if (0 < tgt)
	{
		Linkage ltgt = &sent->lnkages[tgt];
		Linkage lsrc = &sent->lnkages[blkstart];
		blklen += sent->num_linkages_alloced - sent->num_valid_linkages;
		memmove(ltgt, lsrc, blklen * sizeof(struct Linkage_s));
	}

	assert(num_dupes < sent->num_valid_linkages, "Too many duplicates found!");

	// Adjust the totals.
	sent->num_linkages_alloced -= num_dupes;
	sent->num_valid_linkages -= num_dupes;
	sent->num_linkages_post_processed -= num_dupes;
}

static void sort_linkages(Sentence sent, Parse_Options opts)
{
	if (0 == sent->num_linkages_found) return;

	/* It they're randomized, don't bother sorting */
	if (0 != sent->rand_state && sent->dict->shuffle_linkages) return;

	/* Initialize all linkages as unique */
	for (uint32_t i=0; i<sent->num_linkages_alloced; i++)
		sent->lnkages[i].dupe = false;

	/* Sorting will also mark some of hem as being duplicates */
	qsort((void *)sent->lnkages, sent->num_linkages_alloced,
	      sizeof(struct Linkage_s),
	      (int (*)(const void *, const void *))opts->cost_model.compare_fn);

	/* Remove the duplicates. */
	deduplicate_linkages(sent, opts->linkage_limit);
	print_time(opts, "Sorted all linkages");
}

static void notify_no_complete_linkages(unsigned int null_count,
                                        unsigned int max_null_count)
{
		if ((0 == null_count) && (0 < max_null_count) && verbosity > 0)
			prt_error("No complete linkages found.\n");
}

/**
 * classic_parse() -- parse the given sentence.
 * Perform parsing, using the original link-grammar parsing algorithm
 * given in the original link-grammar papers.
 *
 * Do the parse with the minimum number of null-links within the range
 * specified by opts->min_null_count and opts->max_null_count.
 *
 * To that end, call do_parse() with an increasing null_count, from
 * opts->min_null_count up to (including) opts->max_null_count, until a
 * parse is found.
 *
 * To increase the parsing speed, before invoking do_parse(), invoke
 * pp_and_power_prune() to remove connectors which have no possibility to
 * connect. Since power_prune() includes a significant optimization if it
 * assumes that the linkage has no more than a specific number of null
 * links (aka null_count), call it with the current number of null_count
 * for which do_count() is invoked.
 *
 * In order to be able to so repeat the pruning step, we need to keep
 * the original disjunct/connectors in order to prune them again.
 * This is done only when needed, i.e. when we are invoked with
 * min_null_count != max_null_count (a typical case is that they are
 * both 0).
 *
 * So in case this optimization has been done and a parse (e.g.
 * a parse when null_count==0) is not found, we are left with sentence
 * disjuncts which are not appropriate to continue do_parse() tries with
 * a greater null_count. To solve that, we need to restore the original
 * disjuncts of the sentence and call pp_and_power_prune() once again.
 */
size_t bucksz(extractor_t* pex);
size_t chosz(extractor_t* pex);
size_t bucku(extractor_t* pex);
size_t chosu(extractor_t* pex);
size_t get_mlc(count_context_t *ctxt);
size_t get_mld(count_context_t *ctxt);
double current_usage_time(void);

int np=0;

void classic_parse(Sentence sent, Parse_Options opts)
{
	fast_matcher_t * mchxt = NULL;
	count_context_t * ctxt = NULL;
	Tracon_sharing *ts_parsing = NULL;
	void *saved_memblock = NULL;
	int current_prune_level = -1; /* -1: No pruning has been done yet. */
	int needed_prune_level = opts->min_null_count;
	bool more_pruning_possible = false;

	unsigned int max_null_count = opts->max_null_count;
	max_null_count = (unsigned int)MIN(max_null_count, sent->length);
	bool one_step_parse = (unsigned int)opts->min_null_count != max_null_count;
	int max_prune_level = (int)max_null_count;
	bool optimize_pruning = true; /* Perform pruning null count optimization. */

	unsigned int *ncu[2];
	ncu[0] = alloca(sent->length * sizeof(*ncu[0]));
	ncu[1] = alloca(sent->length * sizeof(*ncu[1]));

	/* Null-count optimization not implemented for islands_ok==true. */
	if (opts->islands_ok)
		optimize_pruning = false;

	/* Pruning per null-count and one-step-parse are costly for sentences
	 * whose parsing takes tens of milliseconds or so. Disable them for
	 * short-enough sentences. */
	if (sent->length < sent->min_len_multi_pruning)
		optimize_pruning = false;

	if (!optimize_pruning)
	{
		/* Turn-off null-count optimization. */
		if (opts->min_null_count == 0)
			max_prune_level = 0;
		else
		{
			needed_prune_level = MAX_SENTENCE;
			one_step_parse = false;
		}
	}

	/* Build lists of disjuncts */
	prepare_to_parse(sent, opts);
	if (resources_exhausted(opts->resources)) return; /* Nothing to free yet. */

	Tracon_sharing *ts_pruning = pack_sentence_for_pruning(sent);
	free_sentence_disjuncts(sent, /*category_too*/false);

	if (one_step_parse)
	{
		/* Save the disjuncts for possible parse w/ an increased null count. */
		saved_memblock = save_disjuncts(sent, ts_pruning);
	}

	print_time(opts, "Encoded for pruning%s%s",
	           (NULL == ts_pruning->tracon_list) ? " (skipped)" : "",
	           (one_step_parse) ? " (one-step)" : "");

	for (unsigned int nl = opts->min_null_count; nl <= max_null_count; nl++)
	{
		sent->null_count = nl;

		/* We may be here again for parsing with a higher null_count since
		 * num_valid_linkages of the previous parse was 0 because all the
		 * linkages had P.P. violations. Ensure that in case of a timeout we
		 * will not end up with the previous num_linkages_found. */
		sent->num_linkages_found = 0;
		sent->overflowed = false;
		sent->num_valid_linkages = 0;
		sent->num_linkages_post_processed = 0;

		if (needed_prune_level > current_prune_level)
		{
			current_prune_level = needed_prune_level;
			if (needed_prune_level < max_prune_level)
				needed_prune_level++;
			else
				needed_prune_level = MAX_SENTENCE;

			if (more_pruning_possible)
				restore_disjuncts(sent, saved_memblock, ts_pruning);

			more_pruning_possible =
				one_step_parse && (current_prune_level != MAX_SENTENCE);

			unsigned int expected_null_count =
				pp_and_power_prune(sent, ts_pruning, current_prune_level, opts,
				                   ncu);
			if (expected_null_count > nl)
			{
				if (opts->verbosity >= D_USER_TIMES)
				{
					prt_error("#### Skip parsing (w/%u ", nl);
					if (expected_null_count-1 > nl)
						prt_error("to %u nulls)\n", expected_null_count-1);
					else
						prt_error("null%s)\n", (nl != 1) ? "s" : "");
				}
				notify_no_complete_linkages(nl, max_null_count);
				nl = expected_null_count-1;
				/* To get a result, parse w/null count which is at most one less
				 * than the number of tokens (w/all nulls there is no linkage). */
				if (nl == sent->length-1) nl--;
				continue;
			}
		}

		if (NULL != ts_pruning)
		{

			free_tracon_sharing(ts_parsing);
			ts_parsing = pack_sentence_for_parsing(sent);
			print_time(opts, "Encoded for parsing");

			if (!more_pruning_possible)
			{
				/* At this point no further pruning will be done. Free the
				 * pruning tracon stuff here instead of at the end. */
				free_tracon_memblock(ts_pruning);
				ts_pruning = NULL;
				if (NULL != saved_memblock)
					free_saved_memblock(saved_memblock);
			}

			gword_record_in_connector(sent);

			free_fast_matcher(sent, mchxt);
			mchxt = alloc_fast_matcher(sent, ncu);
			print_time(opts, "Initialized fast matcher");
			if (resources_exhausted(opts->resources)) goto parse_end_cleanup;
		}

int conn_cnt = 0;
for (size_t i=0; i<sent->length; i++)
{
   Disjunct *d = sent->word[i].d;
   conn_cnt += right_connector_count(d);
   conn_cnt += left_connector_count(d);
}


		free_linkages(sent);

		free_count_context(ctxt, sent);
		ctxt = alloc_count_context(sent, ts_parsing);

<<<<<<< HEAD
#define CUTOFF 106123
if (CUTOFF < sent->num_disjuncts)
{
sent->num_linkages_found = 0;
goto parse_end_cleanup;
}
double preparse = current_usage_time();

=======
		if ((0 < opts->disjunct_limit) &&
		    ((unsigned) opts->disjunct_limit < sent->num_disjuncts))
		{
			lgdebug(+2, "Sentence disjunct count %u exceeded limit %d\n",
				sent->num_disjuncts, opts->disjunct_limit);
			sent->num_linkages_found = 0;
			goto parse_end_cleanup;
		}
>>>>>>> 8f2c9adf
		sent->num_linkages_found = do_parse(sent, mchxt, ctxt, opts);
double postparse = current_usage_time();

		print_time(opts, "Counted parses (%d w/%u null%s)",
		           sent->num_linkages_found, sent->null_count,
		           (sent->null_count != 1) ? "s" : "");

		/* In case of a timeout, the linkage is partial and may be
		 * inconsistent. It is also usually different on each run.
		 * So in that case, pretend that the linkage count is 0. */
		if (resources_exhausted(opts->resources))
		{
			sent->num_linkages_found = 0;
			goto parse_end_cleanup;
		}

		if (sent->num_linkages_found > 0)
		{
			extractor_t * pex = extractor_new(sent);
			setup_linkages(sent, pex, mchxt, ctxt, opts);
			process_linkages(sent, pex, opts);
double postex = current_usage_time();

np++;
prt_error("%d w= %lu d= %u c= %d l= %d p= %lu b= %lu ch= %lu tc= %7.4f tb= %7.4f dp= %lu cp= %lu mlc= %lu mld= %lu mn= %lu ex= %lu xn= %lu wv= %lu bu= %lu cu= %lu pu= %lu vs= %lu s= %lu / %lu\n",
np,
sent->length,
sent->num_disjuncts,
conn_cnt,
sent->num_linkages_found,
pool_size(sent->Table_tracon_pool),
bucksz(pex), chosz(pex),
postparse-preparse, postex-postparse,

pool_size(sent->Disjunct_pool), // dp
pool_size(sent->Connector_pool),
get_mlc(ctxt),
get_mld(ctxt),

// pool_size(sent->Match_node_pool), // mn
// pool_size(sent->Exp_pool),
// pool_size(sent->X_node_pool),
// pool_size(sent->wordvec_pool),

pool_num_elements_issued(sent->Match_node_pool), // mn
pool_num_elements_issued(sent->Exp_pool),
pool_num_elements_issued(sent->X_node_pool),
pool_num_elements_issued(sent->wordvec_pool),  // wv= col 35

bucku(pex), chosu(pex),  // bu= is column 37
pool_num_elements_issued(sent->Table_tracon_pool), // pu= is column 41

pool_size(sent->wordvec_pool), // vs= col 43

N_invalid_morphism, opts->linkage_limit
);
			if (IS_GENERATION(sent->dict))
			    find_unused_disjuncts(sent, pex);
			free_extractor(pex);
			post_process_lkgs(sent, opts);
			if (resources_exhausted(opts->resources))
			{
				sent->num_linkages_found = 0;
				sent->num_valid_linkages = 0;
				sent->num_linkages_post_processed = 0;
				goto parse_end_cleanup;
			}

			if (sent->num_valid_linkages > 0) break;

			if (verbosity >= D_USER_INFO)
			{
				/* FIXME:
				 * 1. Issue this message if verbosity != 0.
				 * 2. Don't continue parsing with higher null counts. */
				if ((sent->num_linkages_post_processed > 0) &&
				    (sent->num_linkages_post_processed == sent->num_linkages_alloced) &&
				    ((int)opts->linkage_limit < sent->num_linkages_found) &&
				    !IS_GENERATION(sent->dict))
					prt_error("Info: All examined linkages (%zu) had P.P. violations.\n"
					          "Consider increasing the linkage limit.\n"
					          "At the command line, use !limit\n",
					          sent->num_linkages_post_processed);
			}
		}

		notify_no_complete_linkages(nl, max_null_count);
	}
	if ((sent->num_linkages_found == 0) && IS_GENERATION(sent->dict))
		find_unused_disjuncts(sent, NULL);

	sort_linkages(sent, opts);

parse_end_cleanup:
	if (NULL != ts_pruning)
	{
		free_categories(sent);
		free_tracon_memblock(ts_pruning);
		free_saved_memblock(saved_memblock);
	}
	free_tracon_sharing(ts_parsing);
	free_count_context(ctxt, sent);
	free_fast_matcher(sent, mchxt);
}<|MERGE_RESOLUTION|>--- conflicted
+++ resolved
@@ -724,16 +724,6 @@
 		free_count_context(ctxt, sent);
 		ctxt = alloc_count_context(sent, ts_parsing);
 
-<<<<<<< HEAD
-#define CUTOFF 106123
-if (CUTOFF < sent->num_disjuncts)
-{
-sent->num_linkages_found = 0;
-goto parse_end_cleanup;
-}
-double preparse = current_usage_time();
-
-=======
 		if ((0 < opts->disjunct_limit) &&
 		    ((unsigned) opts->disjunct_limit < sent->num_disjuncts))
 		{
@@ -742,7 +732,8 @@
 			sent->num_linkages_found = 0;
 			goto parse_end_cleanup;
 		}
->>>>>>> 8f2c9adf
+
+double preparse = current_usage_time();
 		sent->num_linkages_found = do_parse(sent, mchxt, ctxt, opts);
 double postparse = current_usage_time();
 
