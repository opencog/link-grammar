--- conflicted
+++ resolved
@@ -480,12 +480,7 @@
 
 	if (dn) return dn;
 
-<<<<<<< HEAD
 	const char* ssc = string_set_add(s, dict->string_set);
-	Local* local = (Local*) (dict->as_server);
-=======
-	const char* ssc = string_set_add_concurrent(s, dict->string_set);
->>>>>>> 66823a78
 
 	if (local->enable_unknown_word and 0 == strcmp(s, "<UNKNOWN-WORD>"))
 	{
